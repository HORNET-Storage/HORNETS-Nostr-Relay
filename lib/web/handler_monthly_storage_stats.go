package web

import (
	"log"

	gorm "github.com/HORNET-Storage/hornet-storage/lib/stores/stats_stores"
	"github.com/gofiber/fiber/v2"
<<<<<<< HEAD
	"github.com/spf13/viper"
	"gorm.io/gorm"
=======
>>>>>>> 6fda118b
)

// Refactored getMonthlyStorageStats function
func getMonthlyStorageStats(c *fiber.Ctx, store *gorm.GormStatisticsStore) error {
	log.Println("Activity data request received")

<<<<<<< HEAD
	// Retrieve the database path from the config file using Viper
	dbPath := viper.GetString("relay_stats_db")
	if dbPath == "" {
		log.Fatal("Database path not found in config")
	}

	// Retrieve the gorm db
	db := c.Locals("db").(*gorm.DB)
	var err error

	// Query to get the total GBs per month
	var data []types.ActivityData
	err = db.Raw(`
		SELECT 
			strftime('%Y-%m', timestamp) as month,
			ROUND(SUM(size) / 1024.0, 3) as total_gb
		FROM (
			SELECT timestamp, size FROM kinds
			UNION ALL
			SELECT timestamp, size FROM photos
			UNION ALL
			SELECT timestamp, size FROM videos
			UNION ALL
			SELECT timestamp, size FROM git_nestrs
			UNION ALL
			SELECT timestamp, size FROM audios
		)
		GROUP BY month
	`).Scan(&data).Error

=======
	// Fetch the monthly storage stats using the statistics store
	data, err := store.FetchMonthlyStorageStats()
>>>>>>> 6fda118b
	if err != nil {
		log.Println("Error fetching activity data:", err)
		return c.Status(fiber.StatusInternalServerError).SendString("Internal Server Error")
	}

	// Return the storage stats as JSON
	return c.JSON(data)
}<|MERGE_RESOLUTION|>--- conflicted
+++ resolved
@@ -5,52 +5,14 @@
 
 	gorm "github.com/HORNET-Storage/hornet-storage/lib/stores/stats_stores"
 	"github.com/gofiber/fiber/v2"
-<<<<<<< HEAD
-	"github.com/spf13/viper"
-	"gorm.io/gorm"
-=======
->>>>>>> 6fda118b
 )
 
 // Refactored getMonthlyStorageStats function
 func getMonthlyStorageStats(c *fiber.Ctx, store *gorm.GormStatisticsStore) error {
 	log.Println("Activity data request received")
 
-<<<<<<< HEAD
-	// Retrieve the database path from the config file using Viper
-	dbPath := viper.GetString("relay_stats_db")
-	if dbPath == "" {
-		log.Fatal("Database path not found in config")
-	}
-
-	// Retrieve the gorm db
-	db := c.Locals("db").(*gorm.DB)
-	var err error
-
-	// Query to get the total GBs per month
-	var data []types.ActivityData
-	err = db.Raw(`
-		SELECT 
-			strftime('%Y-%m', timestamp) as month,
-			ROUND(SUM(size) / 1024.0, 3) as total_gb
-		FROM (
-			SELECT timestamp, size FROM kinds
-			UNION ALL
-			SELECT timestamp, size FROM photos
-			UNION ALL
-			SELECT timestamp, size FROM videos
-			UNION ALL
-			SELECT timestamp, size FROM git_nestrs
-			UNION ALL
-			SELECT timestamp, size FROM audios
-		)
-		GROUP BY month
-	`).Scan(&data).Error
-
-=======
 	// Fetch the monthly storage stats using the statistics store
 	data, err := store.FetchMonthlyStorageStats()
->>>>>>> 6fda118b
 	if err != nil {
 		log.Println("Error fetching activity data:", err)
 		return c.Status(fiber.StatusInternalServerError).SendString("Internal Server Error")
