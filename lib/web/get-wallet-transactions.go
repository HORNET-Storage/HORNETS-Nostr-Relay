package web

import (
	"fmt"
	"log"
	"math"
	"strconv"
	"strings"

	types "github.com/HORNET-Storage/hornet-storage/lib"
	"github.com/HORNET-Storage/hornet-storage/lib/stores/graviton"
	"github.com/gofiber/fiber/v2"
	"gorm.io/gorm"
)

func handleLatestTransactions(c *fiber.Ctx) error {
	// Initialize the Gorm database
	db, err := graviton.InitGorm()
	if err != nil {
		log.Printf("Failed to connect to the database: %v", err)
		return c.Status(fiber.StatusInternalServerError).SendString("Internal Server Error")
	}

	// Get the latest 10 transactions
	var transactions []types.WalletTransactions
	result := db.Order("date desc").Limit(-1).Find(&transactions)

	if result.Error != nil {
		log.Printf("Error querying transactions: %v", result.Error)
		return c.Status(fiber.StatusInternalServerError).JSON(fiber.Map{
			"error": "Database query error",
		})
	}

	// Get the latest Bitcoin rate
	var bitcoinRate types.BitcoinRate
	result = db.Order("timestamp desc").First(&bitcoinRate)

	if result.Error != nil {
		if result.Error == gorm.ErrRecordNotFound {
			log.Printf("No Bitcoin rate found, using default value")
			bitcoinRate.Rate = 0.0 // Set default rate
		} else {
			log.Printf("Error querying Bitcoin rate: %v", result.Error)
			return c.Status(fiber.StatusInternalServerError).JSON(fiber.Map{
				"error": "Database query error",
			})
		}
	}

	// Process each transaction to convert the value to USD
	for i, transaction := range transactions {
<<<<<<< HEAD
		// Trim whitespace and remove any commas from the value string
		cleanValue := strings.TrimSpace(strings.Replace(transaction.Value, ",", "", -1))

		// Parse the value as a float64 to handle decimal points
		satoshisFloat, err := strconv.ParseFloat(cleanValue, 64)
		if err != nil {
			log.Printf("Error converting value to float64: %v for value: '%s'", err, cleanValue)
=======
		value, err := strconv.ParseFloat(transaction.Value, 64)
		if err != nil {
			log.Printf("Error converting value to float64: %v", err)
>>>>>>> 294169ad
			return c.Status(fiber.StatusInternalServerError).JSON(fiber.Map{
				"error": "Conversion error",
			})
		}
<<<<<<< HEAD

		// Convert to int64, rounding to the nearest Satoshi
		satoshis := int64(math.Round(satoshisFloat))

		// Convert Satoshis to USD
		usdValue := satoshiToUSD(bitcoinRate.Rate, satoshis)

		// Update the transaction value
		transactions[i].Value = fmt.Sprintf("%.2f", usdValue)
=======
		transactions[i].Value = fmt.Sprintf("%.8f", value)
>>>>>>> 294169ad
	}

	// Respond with the transactions
	return c.JSON(transactions)
}<|MERGE_RESOLUTION|>--- conflicted
+++ resolved
@@ -3,9 +3,7 @@
 import (
 	"fmt"
 	"log"
-	"math"
 	"strconv"
-	"strings"
 
 	types "github.com/HORNET-Storage/hornet-storage/lib"
 	"github.com/HORNET-Storage/hornet-storage/lib/stores/graviton"
@@ -23,7 +21,7 @@
 
 	// Get the latest 10 transactions
 	var transactions []types.WalletTransactions
-	result := db.Order("date desc").Limit(-1).Find(&transactions)
+	result := db.Order("date desc").Find(&transactions)
 
 	if result.Error != nil {
 		log.Printf("Error querying transactions: %v", result.Error)
@@ -50,36 +48,14 @@
 
 	// Process each transaction to convert the value to USD
 	for i, transaction := range transactions {
-<<<<<<< HEAD
-		// Trim whitespace and remove any commas from the value string
-		cleanValue := strings.TrimSpace(strings.Replace(transaction.Value, ",", "", -1))
-
-		// Parse the value as a float64 to handle decimal points
-		satoshisFloat, err := strconv.ParseFloat(cleanValue, 64)
-		if err != nil {
-			log.Printf("Error converting value to float64: %v for value: '%s'", err, cleanValue)
-=======
 		value, err := strconv.ParseFloat(transaction.Value, 64)
 		if err != nil {
 			log.Printf("Error converting value to float64: %v", err)
->>>>>>> 294169ad
 			return c.Status(fiber.StatusInternalServerError).JSON(fiber.Map{
 				"error": "Conversion error",
 			})
 		}
-<<<<<<< HEAD
-
-		// Convert to int64, rounding to the nearest Satoshi
-		satoshis := int64(math.Round(satoshisFloat))
-
-		// Convert Satoshis to USD
-		usdValue := satoshiToUSD(bitcoinRate.Rate, satoshis)
-
-		// Update the transaction value
-		transactions[i].Value = fmt.Sprintf("%.2f", usdValue)
-=======
 		transactions[i].Value = fmt.Sprintf("%.8f", value)
->>>>>>> 294169ad
 	}
 
 	// Respond with the transactions
