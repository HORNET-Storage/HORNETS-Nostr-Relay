package web

import (
	"fmt"
	"log"
	"strconv"

	gorm "github.com/HORNET-Storage/hornet-storage/lib/stores/stats_stores"
	"github.com/gofiber/fiber/v2"
<<<<<<< HEAD
	"gorm.io/gorm"
)

func getLatestWalletTransactions(c *fiber.Ctx) error {
	// Retrieve the gorm db
	db := c.Locals("db").(*gorm.DB)

	var transactions []types.WalletTransactions
	result := db.Order("date desc").Find(&transactions)

	if result.Error != nil {
		log.Printf("Error querying transactions: %v", result.Error)
=======
)

func getLatestWalletTransactions(c *fiber.Ctx, store *gorm.GormStatisticsStore) error {
	// Get the latest wallet transactions
	transactions, err := store.GetLatestWalletTransactions()
	if err != nil {
		log.Printf("Error querying transactions: %v", err)
>>>>>>> 6fda118b
		return c.Status(fiber.StatusInternalServerError).JSON(fiber.Map{
			"error": "Database query error",
		})
	}

	// Process each transaction to convert the value to USD
	for i, transaction := range transactions {
		value, err := strconv.ParseFloat(transaction.Value, 64)
		if err != nil {
			log.Printf("Error converting value to float64: %v", err)
			return c.Status(fiber.StatusInternalServerError).JSON(fiber.Map{
				"error": "Conversion error",
			})
		}
		// You can adjust the format as needed, currently keeping the value as satoshis
		transactions[i].Value = fmt.Sprintf("%.8f", value)
	}

	// Respond with the transactions
	return c.JSON(transactions)
}<|MERGE_RESOLUTION|>--- conflicted
+++ resolved
@@ -7,20 +7,6 @@
 
 	gorm "github.com/HORNET-Storage/hornet-storage/lib/stores/stats_stores"
 	"github.com/gofiber/fiber/v2"
-<<<<<<< HEAD
-	"gorm.io/gorm"
-)
-
-func getLatestWalletTransactions(c *fiber.Ctx) error {
-	// Retrieve the gorm db
-	db := c.Locals("db").(*gorm.DB)
-
-	var transactions []types.WalletTransactions
-	result := db.Order("date desc").Find(&transactions)
-
-	if result.Error != nil {
-		log.Printf("Error querying transactions: %v", result.Error)
-=======
 )
 
 func getLatestWalletTransactions(c *fiber.Ctx, store *gorm.GormStatisticsStore) error {
@@ -28,7 +14,6 @@
 	transactions, err := store.GetLatestWalletTransactions()
 	if err != nil {
 		log.Printf("Error querying transactions: %v", err)
->>>>>>> 6fda118b
 		return c.Status(fiber.StatusInternalServerError).JSON(fiber.Map{
 			"error": "Database query error",
 		})
