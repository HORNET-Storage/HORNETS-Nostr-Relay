package web

import (
	"log"

	gorm "github.com/HORNET-Storage/hornet-storage/lib/stores/stats_stores"
	"github.com/gofiber/fiber/v2"
<<<<<<< HEAD
	"gorm.io/gorm"
=======
>>>>>>> 6fda118b
)

// Refactored updateBitcoinRate function
func updateBitcoinRate(c *fiber.Ctx, store *gorm.GormStatisticsStore) error {
	var data map[string]interface{}

	// Parse the JSON body into the map
	if err := c.BodyParser(&data); err != nil {
		log.Printf("Failed to parse JSON: %v", err)
		return c.Status(fiber.StatusBadRequest).JSON(fiber.Map{
			"error": "Cannot parse JSON",
		})
	}

	// Print the received data
	log.Println("Received data:", data)

	// Extract the rate from the received data
	rateRaw, ok := data["rate"]
	if !ok {
		log.Printf("Rate not found in the data: %v", data)
		return c.Status(fiber.StatusBadRequest).JSON(fiber.Map{
			"error": "Rate not found",
		})
	}

	// Validate the rate format
	rate, ok := rateRaw.(float64)
	if !ok {
		log.Printf("Invalid rate format: %v", rateRaw)
		return c.Status(fiber.StatusBadRequest).JSON(fiber.Map{
			"error": "Invalid rate format",
		})
	}

<<<<<<< HEAD
	// Retrieve the gorm db
	db := c.Locals("db").(*gorm.DB)

	// Query the latest Bitcoin rate
	var latestBitcoinRate types.BitcoinRate
	result := db.Order("timestamp desc").First(&latestBitcoinRate)

	if result.Error != nil && result.Error != gorm.ErrRecordNotFound {
		log.Printf("Error querying bitcoin rate: %v", result.Error)
		return c.Status(fiber.StatusInternalServerError).JSON(fiber.Map{
			"error": "Database query error",
		})
	}

	if result.Error == nil && latestBitcoinRate.Rate == rate {
		// If the rate is the same as the latest entry, no update needed
		return c.JSON(fiber.Map{
			"message": "Rate is the same as the latest entry, no update needed",
		})
	}

	// Add the new rate
	newRate := types.BitcoinRate{
		Rate:      rate,
		Timestamp: time.Now(),
	}
	if err := db.Create(&newRate).Error; err != nil {
		log.Printf("Error saving new rate: %v", err)
=======
	// Use the statistics store to update the Bitcoin rate
	err := store.UpdateBitcoinRate(rate)
	if err != nil {
		log.Printf("Error updating Bitcoin rate: %v", err)
>>>>>>> 6fda118b
		return c.Status(fiber.StatusInternalServerError).JSON(fiber.Map{
			"error": "Database save error",
		})
	}

	// Respond with the success message
	return c.JSON(fiber.Map{
		"status":  "success",
		"message": "Bitcoin rate updated successfully",
	})
}<|MERGE_RESOLUTION|>--- conflicted
+++ resolved
@@ -5,10 +5,6 @@
 
 	gorm "github.com/HORNET-Storage/hornet-storage/lib/stores/stats_stores"
 	"github.com/gofiber/fiber/v2"
-<<<<<<< HEAD
-	"gorm.io/gorm"
-=======
->>>>>>> 6fda118b
 )
 
 // Refactored updateBitcoinRate function
@@ -44,41 +40,10 @@
 		})
 	}
 
-<<<<<<< HEAD
-	// Retrieve the gorm db
-	db := c.Locals("db").(*gorm.DB)
-
-	// Query the latest Bitcoin rate
-	var latestBitcoinRate types.BitcoinRate
-	result := db.Order("timestamp desc").First(&latestBitcoinRate)
-
-	if result.Error != nil && result.Error != gorm.ErrRecordNotFound {
-		log.Printf("Error querying bitcoin rate: %v", result.Error)
-		return c.Status(fiber.StatusInternalServerError).JSON(fiber.Map{
-			"error": "Database query error",
-		})
-	}
-
-	if result.Error == nil && latestBitcoinRate.Rate == rate {
-		// If the rate is the same as the latest entry, no update needed
-		return c.JSON(fiber.Map{
-			"message": "Rate is the same as the latest entry, no update needed",
-		})
-	}
-
-	// Add the new rate
-	newRate := types.BitcoinRate{
-		Rate:      rate,
-		Timestamp: time.Now(),
-	}
-	if err := db.Create(&newRate).Error; err != nil {
-		log.Printf("Error saving new rate: %v", err)
-=======
 	// Use the statistics store to update the Bitcoin rate
 	err := store.UpdateBitcoinRate(rate)
 	if err != nil {
 		log.Printf("Error updating Bitcoin rate: %v", err)
->>>>>>> 6fda118b
 		return c.Status(fiber.StatusInternalServerError).JSON(fiber.Map{
 			"error": "Database save error",
 		})
