package web

import (
	"log"

	types "github.com/HORNET-Storage/hornet-storage/lib"
	gorm "github.com/HORNET-Storage/hornet-storage/lib/stores/stats_stores"
	"github.com/gofiber/fiber/v2"
<<<<<<< HEAD
	"gorm.io/gorm"
=======
>>>>>>> 6fda118b
)

// Refactored saveUnconfirmedTransaction function
func saveUnconfirmedTransaction(c *fiber.Ctx, store *gorm.GormStatisticsStore) error {
	var pendingTransaction types.PendingTransaction
	log.Println("Saving unconfirmed transaction.")

	// Parse the JSON body into the struct with field mappings
	if err := c.BodyParser(&pendingTransaction); err != nil {
		log.Printf("Failed to parse JSON: %v", err)
		return c.Status(fiber.StatusBadRequest).JSON(fiber.Map{
			"error": "Cannot parse JSON",
		})
	}

<<<<<<< HEAD
	// Ensure Timestamp is populated
	pendingTransaction.Timestamp = time.Now()

	// Retrieve the gorm db
	db := c.Locals("db").(*gorm.DB)

	// Save the pending transaction to the database
	if err := db.Create(&pendingTransaction).Error; err != nil {
=======
	// Use the statistics store to save the pending transaction
	err := store.SaveUnconfirmedTransaction(&pendingTransaction)
	if err != nil {
>>>>>>> 6fda118b
		log.Printf("Error saving pending transaction: %v", err)
		return c.Status(fiber.StatusInternalServerError).JSON(fiber.Map{
			"error": "Database save error",
		})
	}

	// Respond with success message
	return c.JSON(fiber.Map{
		"message": "Pending transaction saved successfully",
	})
}<|MERGE_RESOLUTION|>--- conflicted
+++ resolved
@@ -6,10 +6,6 @@
 	types "github.com/HORNET-Storage/hornet-storage/lib"
 	gorm "github.com/HORNET-Storage/hornet-storage/lib/stores/stats_stores"
 	"github.com/gofiber/fiber/v2"
-<<<<<<< HEAD
-	"gorm.io/gorm"
-=======
->>>>>>> 6fda118b
 )
 
 // Refactored saveUnconfirmedTransaction function
@@ -25,20 +21,9 @@
 		})
 	}
 
-<<<<<<< HEAD
-	// Ensure Timestamp is populated
-	pendingTransaction.Timestamp = time.Now()
-
-	// Retrieve the gorm db
-	db := c.Locals("db").(*gorm.DB)
-
-	// Save the pending transaction to the database
-	if err := db.Create(&pendingTransaction).Error; err != nil {
-=======
 	// Use the statistics store to save the pending transaction
 	err := store.SaveUnconfirmedTransaction(&pendingTransaction)
 	if err != nil {
->>>>>>> 6fda118b
 		log.Printf("Error saving pending transaction: %v", err)
 		return c.Status(fiber.StatusInternalServerError).JSON(fiber.Map{
 			"error": "Database save error",
