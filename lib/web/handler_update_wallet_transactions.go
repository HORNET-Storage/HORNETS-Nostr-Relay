package web

import (
	"crypto/sha256"
	"encoding/hex"
	"fmt"
	"log"
	"strconv"
	"strings"
	"time"

	gorm "github.com/HORNET-Storage/hornet-storage/lib/stores/stats_stores"
	"github.com/btcsuite/btcd/btcec/v2"
	"github.com/btcsuite/btcd/btcec/v2/schnorr"
	"github.com/gofiber/fiber/v2"
	"github.com/nbd-wtf/go-nostr"
	"github.com/spf13/viper"
<<<<<<< HEAD
	"gorm.io/gorm"
=======
>>>>>>> 6fda118b

	types "github.com/HORNET-Storage/hornet-storage/lib"
	"github.com/HORNET-Storage/hornet-storage/lib/signing"
	"github.com/HORNET-Storage/hornet-storage/lib/stores"
)

func updateWalletTransactions(c *fiber.Ctx, store *gorm.GormStatisticsStore) error {
	var transactions []map[string]interface{}
	log.Println("Transactions request received")

	// Parse the JSON body into the slice of maps
	if err := c.BodyParser(&transactions); err != nil {
		return c.Status(fiber.StatusBadRequest).JSON(fiber.Map{
			"error": "Cannot parse JSON",
		})
	}

	// Get the expected wallet name from the configuration
	expectedWalletName := viper.GetString("wallet_name")

	// Set wallet name from first transaction if not set
	if expectedWalletName == "" && len(transactions) > 0 {
		walletName, ok := transactions[0]["wallet_name"].(string)
		if !ok {
			return c.Status(fiber.StatusBadRequest).JSON(fiber.Map{
				"error": "Wallet name missing or invalid",
			})
		}
		viper.Set("wallet_name", walletName)
		expectedWalletName = walletName
<<<<<<< HEAD
		log.Printf("Setting wallet name in configuration: %s", expectedWalletName)

		// Optionally save the updated configuration to a file
		if err := viper.WriteConfig(); err != nil {
			log.Printf("Error saving updated configuration: %v", err)
		}
	}

	// Retrieve the gorm db
	db := c.Locals("db").(*gorm.DB)

	// Retrieve the store
	store := c.Locals("store").(*stores.Store)
=======
	}

	// Initialize the Graviton store for subscription processing
	gravitonStore := &graviton.GravitonStore{}
	queryCache := viper.GetStringMapString("query_cache")
	err := gravitonStore.InitStore("gravitondb", queryCache)
	if err != nil {
		log.Fatal(err)
	}
>>>>>>> 6fda118b

	for _, transaction := range transactions {
		walletName, ok := transaction["wallet_name"].(string)
		if !ok || walletName != expectedWalletName {
			continue // Skip processing if wallet name doesn't match
		}

		// Extract transaction details
		address, _ := transaction["address"].(string)
		dateStr, _ := transaction["date"].(string)
		date, err := time.Parse(time.RFC3339, dateStr)
		if err != nil {
			log.Printf("Error parsing date: %v", err)
			continue
		}
<<<<<<< HEAD

		output, ok := transaction["output"].(string)
		if !ok {
			log.Printf("Invalid output format: %v", transaction["output"])
			continue
		}

		// Check if the transaction matches a subscriber's address and update the subscription
		if err := processSubscriptionPayment(*store, output, transaction); err != nil {
			log.Printf("Error processing subscription payment: %v", err)
		}

		valueStr, ok := transaction["value"].(string)
		if !ok {
			log.Printf("Invalid value format: %v", transaction["value"])
			continue
		}

=======
		output, _ := transaction["output"].(string)
		valueStr, _ := transaction["value"].(string)
>>>>>>> 6fda118b
		value, err := strconv.ParseFloat(valueStr, 64)
		if err != nil {
			log.Printf("Error parsing value: %v", err)
			continue
		}

		// Process pending transactions
		txID := strings.Split(address, ":")[0]
		err = store.DeletePendingTransaction(txID)
		if err != nil {
			continue
		}

		// Check for existing transactions
		exists, err := store.TransactionExists(address, date, output, valueStr)
		if err != nil {
			log.Printf("Error checking existing transactions: %v", err)
			continue
		}
		if exists {
			continue
		}

		// Create a new transaction
		newTransaction := types.WalletTransactions{
			Address: address,
			Date:    date,
			Output:  output,
			Value:   fmt.Sprintf("%.8f", value),
		}

		err = store.SaveWalletTransaction(newTransaction)
		if err != nil {
			log.Printf("Error saving new transaction: %v", err)
			continue
		}

		// Process subscription payments
		err = processSubscriptionPayment(gravitonStore, output, transaction)
		if err != nil {
			log.Printf("Error processing subscription payment: %v", err)
		}
	}

	return c.JSON(fiber.Map{
		"status":  "success",
		"message": "Transactions processed successfully",
	})
}

// processSubscriptionPayment checks if a transaction corresponds to a valid subscription payment
func processSubscriptionPayment(store stores.Store, address string, transaction map[string]interface{}) error {
	// Retrieve the subscription tiers from Viper
	var subscriptionTiers []types.SubscriptionTier
	err := viper.UnmarshalKey("subscription_tiers", &subscriptionTiers)
	if err != nil {
		return fmt.Errorf("failed to fetch subscription tiers: %v", err)
	}

	// Retrieve the subscriber associated with the address by finding their npub
	subscriber, err := store.GetSubscriberByAddress(address)
	if err != nil {
		return fmt.Errorf("subscriber not found: %v", err)
	}

	// Parse the transaction ID and value
	transactionID, ok := transaction["transaction_id"].(string)
	if !ok {
		return fmt.Errorf("transaction ID missing or invalid")
	}

	// Check if this transaction has already been processed
	if subscriber.LastTransactionID == transactionID {
		log.Printf("Transaction ID %s has already been processed for subscriber %s", transactionID, subscriber.Npub)
		return nil // Skip processing to avoid duplicate subscription updates
	}

	valueStr, ok := transaction["value"].(string)
	if !ok {
		return fmt.Errorf("transaction value missing or invalid")
	}

	value, err := strconv.ParseFloat(valueStr, 64)
	if err != nil {
		return fmt.Errorf("error parsing transaction value: %v", err)
	}

	// Check if the transaction value matches any subscription tier
	var matchedTier *types.SubscriptionTier
	for _, tier := range subscriptionTiers {
		// Convert tier.Price to float64
		tierPrice, err := strconv.ParseFloat(tier.Price, 64)
		if err != nil {
			return fmt.Errorf("error parsing tier price to float64: %v", err)
		}

		if value >= tierPrice {
			matchedTier = &tier
			break
		}
	}

	if matchedTier == nil {
		log.Printf("Transaction value %v does not match any subscription tier for address: %s", value, address)
		return nil // Payment too low or doesn't match any tier, skip
	}

	// Calculate the new subscription end date
	newEndDate := time.Now().AddDate(0, 1, 0) // Set end date 1 month from now
	if time.Now().Before(subscriber.EndDate) {
		// If the current subscription is still active, extend from the current end date
		newEndDate = subscriber.EndDate.AddDate(0, 1, 0)
	}

	// Update subscriber's subscription details
	subscriber.Tier = matchedTier.DataLimit
	subscriber.StartDate = time.Now()
	subscriber.EndDate = newEndDate
	subscriber.LastTransactionID = transactionID

	err = store.SaveSubscriber(subscriber)
	if err != nil {
		return fmt.Errorf("failed to update subscriber: %v", err)
	}

	// Update the NIP-88 event
	relayPrivKey, _, err := loadRelayPrivateKey() // You need to implement this function
	if err != nil {
		return fmt.Errorf("failed to load relay private key: %v", err)
	}

	err = UpdateNIP88EventAfterPayment(relayPrivKey, subscriber.Npub, store, matchedTier.DataLimit, newEndDate.Unix())
	if err != nil {
		return fmt.Errorf("failed to update NIP-88 event: %v", err)
	}

	log.Printf("Subscriber %s activated/extended on tier %s with transaction ID %s. New end date: %v", subscriber.Npub, matchedTier.DataLimit, transactionID, newEndDate)
	return nil
}

func UpdateNIP88EventAfterPayment(relayPrivKey *btcec.PrivateKey, userPubKey string, store stores.Store, tier string, expirationTimestamp int64) error {
	existingEvent, err := getExistingNIP88Event(store, userPubKey)
	if err != nil {
		return fmt.Errorf("error fetching existing NIP-88 event: %v", err)
	}
	if existingEvent == nil {
		return fmt.Errorf("no existing NIP-88 event found for user")
	}

	// Delete the existing event
	err = store.DeleteEvent(existingEvent.ID)
	if err != nil {
		return fmt.Errorf("error deleting existing NIP-88 event: %v", err)
	}

	// Create a new event with updated status
	newEvent := *existingEvent
	newEvent.CreatedAt = nostr.Timestamp(time.Now().Unix())

	// Update the tags
	for i, tag := range newEvent.Tags {
		switch tag[0] {
		case "subscription_status":
			newEvent.Tags[i] = nostr.Tag{"subscription_status", "active"}
		case "active_subscription":
			newEvent.Tags[i] = nostr.Tag{"active_subscription", tier, fmt.Sprintf("%d", expirationTimestamp)}
		}
	}

	// Generate new ID and signature
	serializedEvent := newEvent.Serialize()
	hash := sha256.Sum256(serializedEvent)
	newEvent.ID = hex.EncodeToString(hash[:])

	sig, err := schnorr.Sign(relayPrivKey, hash[:])
	if err != nil {
		return fmt.Errorf("error signing updated event: %v", err)
	}
	newEvent.Sig = hex.EncodeToString(sig.Serialize())

	// Store the updated event
	err = store.StoreEvent(&newEvent)
	if err != nil {
		return fmt.Errorf("failed to store updated NIP-88 event: %v", err)
	}

	return nil
}

func getExistingNIP88Event(store stores.Store, userPubKey string) (*nostr.Event, error) {
	filter := nostr.Filter{
		Kinds: []int{88},
		Tags: nostr.TagMap{
			"p": []string{userPubKey},
		},
		Limit: 1,
	}

	events, err := store.QueryEvents(filter)
	if err != nil {
		return nil, err
	}

	if len(events) > 0 {
		return events[0], nil
	}

	return nil, nil
}

func loadRelayPrivateKey() (*btcec.PrivateKey, *btcec.PublicKey, error) {

	privateKey, publicKey, err := signing.DeserializePrivateKey(viper.GetString("priv_key"))
	if err != nil {
		return nil, nil, fmt.Errorf("error getting keys: %s", err)
	}

	return privateKey, publicKey, nil
}<|MERGE_RESOLUTION|>--- conflicted
+++ resolved
@@ -9,16 +9,13 @@
 	"strings"
 	"time"
 
+	"github.com/HORNET-Storage/hornet-storage/lib/stores/graviton"
 	gorm "github.com/HORNET-Storage/hornet-storage/lib/stores/stats_stores"
 	"github.com/btcsuite/btcd/btcec/v2"
 	"github.com/btcsuite/btcd/btcec/v2/schnorr"
 	"github.com/gofiber/fiber/v2"
 	"github.com/nbd-wtf/go-nostr"
 	"github.com/spf13/viper"
-<<<<<<< HEAD
-	"gorm.io/gorm"
-=======
->>>>>>> 6fda118b
 
 	types "github.com/HORNET-Storage/hornet-storage/lib"
 	"github.com/HORNET-Storage/hornet-storage/lib/signing"
@@ -49,21 +46,6 @@
 		}
 		viper.Set("wallet_name", walletName)
 		expectedWalletName = walletName
-<<<<<<< HEAD
-		log.Printf("Setting wallet name in configuration: %s", expectedWalletName)
-
-		// Optionally save the updated configuration to a file
-		if err := viper.WriteConfig(); err != nil {
-			log.Printf("Error saving updated configuration: %v", err)
-		}
-	}
-
-	// Retrieve the gorm db
-	db := c.Locals("db").(*gorm.DB)
-
-	// Retrieve the store
-	store := c.Locals("store").(*stores.Store)
-=======
 	}
 
 	// Initialize the Graviton store for subscription processing
@@ -73,7 +55,6 @@
 	if err != nil {
 		log.Fatal(err)
 	}
->>>>>>> 6fda118b
 
 	for _, transaction := range transactions {
 		walletName, ok := transaction["wallet_name"].(string)
@@ -89,29 +70,8 @@
 			log.Printf("Error parsing date: %v", err)
 			continue
 		}
-<<<<<<< HEAD
-
-		output, ok := transaction["output"].(string)
-		if !ok {
-			log.Printf("Invalid output format: %v", transaction["output"])
-			continue
-		}
-
-		// Check if the transaction matches a subscriber's address and update the subscription
-		if err := processSubscriptionPayment(*store, output, transaction); err != nil {
-			log.Printf("Error processing subscription payment: %v", err)
-		}
-
-		valueStr, ok := transaction["value"].(string)
-		if !ok {
-			log.Printf("Invalid value format: %v", transaction["value"])
-			continue
-		}
-
-=======
 		output, _ := transaction["output"].(string)
 		valueStr, _ := transaction["value"].(string)
->>>>>>> 6fda118b
 		value, err := strconv.ParseFloat(valueStr, 64)
 		if err != nil {
 			log.Printf("Error parsing value: %v", err)
