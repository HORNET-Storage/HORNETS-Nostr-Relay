--- conflicted
+++ resolved
@@ -32,7 +32,7 @@
 	}
 
 	for _, transaction := range transactions {
-		wtxid, ok := transaction["WTxId"].(string)
+		address, ok := transaction["address"].(string)
 		if !ok {
 			log.Printf("Invalid address format: %v", transaction["address"])
 			continue
@@ -70,11 +70,7 @@
 		}
 
 		var existingTransaction types.WalletTransactions
-<<<<<<< HEAD
-		result := db.Where("witness_tx_id = ? AND date = ? AND output = ? AND value = ?", wtxid, date, output, value).First(&existingTransaction)
-=======
 		result := db.Where("address = ? AND date = ? AND output = ? AND value = ?", address, date, output, valueStr).First(&existingTransaction)
->>>>>>> 294169ad
 
 		if result.Error == nil {
 			// Transaction already exists, skip it
@@ -89,17 +85,10 @@
 
 		// Create a new transaction
 		newTransaction := types.WalletTransactions{
-<<<<<<< HEAD
-			WitnessTxId: wtxid,
-			Date:        date,
-			Output:      output,
-			Value:       value,
-=======
 			Address: address,
 			Date:    date,
 			Output:  output,
 			Value:   fmt.Sprintf("%.8f", value),
->>>>>>> 294169ad
 		}
 		if err := db.Create(&newTransaction).Error; err != nil {
 			log.Printf("Error saving new transaction: %v", err)
