--- conflicted
+++ resolved
@@ -341,8 +341,8 @@
 				if err != nil {
 					logging.Infof("Error calculating supported NIPs from kinds: %v", err)
 				} else {
-<<<<<<< HEAD
 					// Update supported_nips in relay settings (create relay section if it doesn't exist)
+					// This is safer than direct viper.Set which can pollute in-memory config
 					if _, exists := settings["relay"]; !exists {
 						settings["relay"] = make(map[string]interface{})
 						logging.Infof("DEBUG: Created relay section in settings")
@@ -352,13 +352,8 @@
 						logging.Infof("Updated supported_nips based on kind_whitelist: %v", supportedNIPs)
 					}
 
-					// Note: The supportedNIPs will be saved through the config.UpdateConfig call below
-					// We don't need to call viper.Set directly anymore
-=======
-					// Update supported_nips directly in viper to avoid overwriting other relay settings
-					viper.Set("relay.supported_nips", supportedNIPs)
-					logging.Infof("Updated supported_nips based on kind_whitelist: %v", supportedNIPs)
->>>>>>> b977a9ab
+					// Note: The supportedNIPs will be saved through the UpdateMultipleSections call below
+					// We avoid viper.Set to prevent config pollution that caused overwrites
 				}
 			}
 		}
