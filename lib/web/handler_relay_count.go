package web

import (
	"log"

	gorm "github.com/HORNET-Storage/hornet-storage/lib/stores/stats_stores"
	"github.com/gofiber/fiber/v2"
	"github.com/spf13/viper"
<<<<<<< HEAD
	"gorm.io/gorm"
=======
>>>>>>> 6fda118b
)

// Refactored getRelayCount function
func getRelayCount(c *fiber.Ctx, store *gorm.GormStatisticsStore) error {
	log.Println("Relay count request received")

<<<<<<< HEAD
	// Retrieve the database path from the config file using Viper
	dbPath := viper.GetString("relay_stats_db")
	if dbPath == "" {
		log.Fatal("Database path not found in config")
	}

	// Retrieve the gorm db
	db := c.Locals("db").(*gorm.DB)
	var err error

=======
>>>>>>> 6fda118b
	// Retrieve relay settings from the config file using Viper
	var relaySettings struct {
		GitNestr []string `mapstructure:"gitNestr"`
	}
	if err := viper.UnmarshalKey("relay_settings", &relaySettings); err != nil {
		log.Fatalf("Error unmarshaling relay settings: %v", err)
	}

	// Initialize the response data
	responseData := map[string]int{
		"kinds":    0,
		"photos":   0,
		"videos":   0,
		"gitNestr": 0,
		"audio":    0,
		"misc":     0,
	}

	// Fetch counts from the statistics store
	var err error
	responseData["kinds"], err = store.FetchKindCount()
	if err != nil {
		log.Printf("Error getting kind counts: %v", err)
		return c.Status(fiber.StatusInternalServerError).SendString("Error getting kind counts")
	}

	responseData["photos"], err = store.FetchPhotoCount()
	if err != nil {
		log.Printf("Error getting photo counts: %v", err)
		return c.Status(fiber.StatusInternalServerError).SendString("Error getting photo counts")
	}

	responseData["videos"], err = store.FetchVideoCount()
	if err != nil {
		log.Printf("Error getting video counts: %v", err)
		return c.Status(fiber.StatusInternalServerError).SendString("Error getting video counts")
	}

	responseData["gitNestr"], err = store.FetchGitNestrCount(relaySettings.GitNestr)
	if err != nil {
		log.Printf("Error getting gitNestr counts: %v", err)
		return c.Status(fiber.StatusInternalServerError).SendString("Error getting gitNestr counts")
	}

	responseData["audio"], err = store.FetchAudioCount()
	if err != nil {
		log.Printf("Error getting audio counts: %v", err)
		return c.Status(fiber.StatusInternalServerError).SendString("Error getting audio counts")
	}

	responseData["misc"], err = store.FetchMiscCount()
	if err != nil {
		log.Printf("Error getting misc counts: %v", err)
		return c.Status(fiber.StatusInternalServerError).SendString("Error getting misc counts")
	}

	// Respond with the aggregated counts
	return c.JSON(responseData)
}<|MERGE_RESOLUTION|>--- conflicted
+++ resolved
@@ -6,29 +6,12 @@
 	gorm "github.com/HORNET-Storage/hornet-storage/lib/stores/stats_stores"
 	"github.com/gofiber/fiber/v2"
 	"github.com/spf13/viper"
-<<<<<<< HEAD
-	"gorm.io/gorm"
-=======
->>>>>>> 6fda118b
 )
 
 // Refactored getRelayCount function
 func getRelayCount(c *fiber.Ctx, store *gorm.GormStatisticsStore) error {
 	log.Println("Relay count request received")
 
-<<<<<<< HEAD
-	// Retrieve the database path from the config file using Viper
-	dbPath := viper.GetString("relay_stats_db")
-	if dbPath == "" {
-		log.Fatal("Database path not found in config")
-	}
-
-	// Retrieve the gorm db
-	db := c.Locals("db").(*gorm.DB)
-	var err error
-
-=======
->>>>>>> 6fda118b
 	// Retrieve relay settings from the config file using Viper
 	var relaySettings struct {
 		GitNestr []string `mapstructure:"gitNestr"`
