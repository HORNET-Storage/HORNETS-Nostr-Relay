--- conflicted
+++ resolved
@@ -4,24 +4,6 @@
 	"log"
 
 	"github.com/gofiber/fiber/v2"
-<<<<<<< HEAD
-	"gorm.io/gorm"
-)
-
-func getBitcoinRatesLast30Days(c *fiber.Ctx) error {
-	// Retrieve the gorm db
-	db := c.Locals("db").(*gorm.DB)
-
-	// Calculate the date 30 days ago
-	thirtyDaysAgo := time.Now().AddDate(0, 0, -30)
-
-	// Query the Bitcoin rates for the last 30 days
-	var bitcoinRates []types.BitcoinRate
-	result := db.Where("timestamp >= ?", thirtyDaysAgo).Order("timestamp asc").Find(&bitcoinRates)
-
-	if result.Error != nil {
-		log.Printf("Error querying Bitcoin rates: %v", result.Error)
-=======
 
 	gorm "github.com/HORNET-Storage/hornet-storage/lib/stores/stats_stores"
 )
@@ -31,7 +13,6 @@
 	bitcoinRates, err := store.GetBitcoinRatesLast30Days()
 	if err != nil {
 		log.Printf("Error querying Bitcoin rates: %v", err)
->>>>>>> 6fda118b
 		return c.Status(fiber.StatusInternalServerError).JSON(fiber.Map{
 			"error": "Database query error",
 		})
