--- conflicted
+++ resolved
@@ -6,20 +6,9 @@
 
 	gorm "github.com/HORNET-Storage/hornet-storage/lib/stores/stats_stores"
 	"github.com/gofiber/fiber/v2"
-<<<<<<< HEAD
-	"gorm.io/gorm"
-)
-
-func getWalletBalanceUSD(c *fiber.Ctx) error {
-	// Retrieve the gorm db
-	db := c.Locals("db").(*gorm.DB)
-	var err error
-
-=======
 )
 
 func getWalletBalanceUSD(c *fiber.Ctx, store *gorm.GormStatisticsStore) error {
->>>>>>> 6fda118b
 	// Get the latest wallet balance
 	latestBalance, err := store.GetLatestWalletBalance()
 	if err != nil {
