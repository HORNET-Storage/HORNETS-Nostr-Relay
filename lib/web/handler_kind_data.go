package web

import (
	"log"

	gorm "github.com/HORNET-Storage/hornet-storage/lib/stores/stats_stores"
	"github.com/gofiber/fiber/v2"
<<<<<<< HEAD
	"gorm.io/gorm"
=======
>>>>>>> 6fda118b
)

// Refactored getKindData handler
func getKindData(c *fiber.Ctx, store *gorm.GormStatisticsStore) error {
	log.Println("Kind data request received")

<<<<<<< HEAD
	// Retrieve the gorm db
	db := c.Locals("db").(*gorm.DB)
=======
	// Fetch the kind data using the statistics store
	kindData, err := store.FetchKindData()
	if err != nil {
		log.Println("Error fetching kind data:", err)
		return c.Status(fiber.StatusInternalServerError).SendString("Internal Server Error")
	}
>>>>>>> 6fda118b

	// Return the aggregated kind data
	return c.JSON(kindData)
}<|MERGE_RESOLUTION|>--- conflicted
+++ resolved
@@ -5,27 +5,18 @@
 
 	gorm "github.com/HORNET-Storage/hornet-storage/lib/stores/stats_stores"
 	"github.com/gofiber/fiber/v2"
-<<<<<<< HEAD
-	"gorm.io/gorm"
-=======
->>>>>>> 6fda118b
 )
 
 // Refactored getKindData handler
 func getKindData(c *fiber.Ctx, store *gorm.GormStatisticsStore) error {
 	log.Println("Kind data request received")
 
-<<<<<<< HEAD
-	// Retrieve the gorm db
-	db := c.Locals("db").(*gorm.DB)
-=======
 	// Fetch the kind data using the statistics store
 	kindData, err := store.FetchKindData()
 	if err != nil {
 		log.Println("Error fetching kind data:", err)
 		return c.Status(fiber.StatusInternalServerError).SendString("Internal Server Error")
 	}
->>>>>>> 6fda118b
 
 	// Return the aggregated kind data
 	return c.JSON(kindData)
