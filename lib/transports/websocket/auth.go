package websocket

import (
	"crypto/sha256"
	"encoding/hex"
	"encoding/json"
	"fmt"
	"log"
	"os"
	"time"

	"github.com/btcsuite/btcd/btcec/v2"
	"github.com/btcsuite/btcd/btcec/v2/schnorr"
	"github.com/gofiber/contrib/websocket"
	"github.com/joho/godotenv"
	"github.com/nbd-wtf/go-nostr"
	"github.com/spf13/viper"

	types "github.com/HORNET-Storage/hornet-storage/lib"
	lib_nostr "github.com/HORNET-Storage/hornet-storage/lib/handlers/nostr"
	"github.com/HORNET-Storage/hornet-storage/lib/sessions"
<<<<<<< HEAD
=======
	"github.com/HORNET-Storage/hornet-storage/lib/signing"
	stores_graviton "github.com/HORNET-Storage/hornet-storage/lib/stores/graviton"
	"github.com/deroproject/graviton"
>>>>>>> 8e2f18ca
)

// var session_state bool

const envFile = ".env"

func handleAuthMessage(c *websocket.Conn, env *nostr.AuthEnvelope, challenge string, state *connectionState) {
	write := func(messageType string, params ...interface{}) {
		response := lib_nostr.BuildResponse(messageType, params)
		if len(response) > 0 {
			handleIncomingMessage(c, response)
		}
	}

	log.Printf("Handling auth message for user with pubkey: %s", env.Event.PubKey)

	if env.Event.Kind != 22242 {
		log.Printf("Invalid auth event kind: %d", env.Event.Kind)
		write("OK", env.Event.ID, false, "Error auth event kind must be 22242")
		return
	}

	isValid, errMsg := lib_nostr.AuthTimeCheck(env.Event.CreatedAt.Time().Unix())
	if !isValid {
		log.Printf("Auth time check failed: %s", errMsg)
		write("OK", env.Event.ID, false, errMsg)
		return
	}

	success, err := env.Event.CheckSignature()
	if err != nil {
		log.Printf("Failed to check signature: %v", err)
		write("NOTICE", "Failed to check signature")
		return
	}

	if !success {
		log.Printf("Signature verification failed for user: %s", env.Event.PubKey)
		write("OK", env.Event.ID, false, "Signature failed to verify")
		return
	}

	var hasRelayTag, hasChallengeTag bool
	for _, tag := range env.Event.Tags {
		if len(tag) >= 2 {
			if tag[0] == "relay" {
				hasRelayTag = true
			} else if tag[0] == "challenge" {
				hasChallengeTag = true
				if tag[1] != challenge {
					log.Printf("Challenge mismatch for user %s. Expected: %s, Got: %s", env.Event.PubKey, challenge, tag[1])
					write("OK", env.Event.ID, false, "Error checking session challenge")
					return
				}
			}
		}
	}

	if !hasRelayTag || !hasChallengeTag {
		log.Printf("Missing required tags for user %s. Has relay tag: %v, Has challenge tag: %v", env.Event.PubKey, hasRelayTag, hasChallengeTag)
		write("OK", env.Event.ID, false, "Error event does not have required tags")
		return
	}

<<<<<<< HEAD
	err = sessions.CreateSession(env.Event.PubKey)
	if err != nil {
=======
	// Initialize the Graviton store
	store := &stores_graviton.GravitonStore{}
	err = store.InitStore()
	if err != nil {
		log.Printf("Failed to initialize the Graviton store: %v", err)
		write("NOTICE", "Failed to initialize the Graviton store: %v", err)
		return
	}

	// Retrieve the subscriber using their npub
	subscriber, err := store.GetSubscriber(env.Event.PubKey)
	if err != nil {
		log.Printf("Error retrieving subscriber for %s: %v", env.Event.PubKey, err)
		// Create a new subscriber with default values
		subscriber = &types.Subscriber{
			Npub:      env.Event.PubKey,
			Tier:      "",
			StartDate: time.Time{},
			EndDate:   time.Time{},
		}
		err = store.SaveSubscriber(subscriber)
		if err != nil {
			log.Printf("Failed to create new subscriber for %s: %v", env.Event.PubKey, err)
			write("NOTICE", "Failed to create new subscriber")
			return
		}
		log.Printf("Created new subscriber for %s", env.Event.PubKey)
	} else {
		log.Printf("Retrieved existing subscriber for %s", env.Event.PubKey)
	}

	// Check if the subscription is active
	if subscriber.Tier != "" && time.Now().Before(subscriber.EndDate) {
		log.Printf("Subscriber %s has an active subscription until %s", subscriber.Npub, subscriber.EndDate)
		state.authenticated = true
	} else {
		log.Printf("Subscriber %s does not have an active subscription", subscriber.Npub)
		state.authenticated = false
	}

	// Create session regardless of subscription status
	err = sessions.CreateSession(env.Event.PubKey)
	if err != nil {
		log.Printf("Failed to create session for %s: %v", env.Event.PubKey, err)
>>>>>>> 8e2f18ca
		write("NOTICE", "Failed to create session")
		return
	}

<<<<<<< HEAD
	err = AuthenticateConnection(c)
=======
	userSession := sessions.GetSession(env.Event.PubKey)
	userSession.Signature = &env.Event.Sig
	userSession.Authenticated = true

	err = godotenv.Load(envFile)
	if err != nil {
		log.Printf("Error loading .env file: %s", err)
		write("NOTICE", "Error loading .env file: %s", err)
		return
	}

	// Load keys from environment for signing kind 411
	privKey, _, err := loadSecp256k1Keys()
>>>>>>> 8e2f18ca
	if err != nil {
		log.Printf("Error loading keys from environment for %s: %s", env.Event.PubKey, err)
		write("NOTICE", "Error loading keys from environment. Check if you have the key in the environment: %s", err)
		return
	}

	// Create or update NIP-88 event
	err = CreateNIP88Event(privKey, env.Event.PubKey, store)
	if err != nil {
		log.Printf("Failed to create/update NIP-88 event for %s: %v", env.Event.PubKey, err)
		write("NOTICE", "Failed to create/update NIP-88 event: %v", err)
		return
	}

	log.Printf("Successfully created/updated NIP-88 event for %s", env.Event.PubKey)
	write("OK", env.Event.ID, true, "NIP-88 event successfully created/updated")

	if !state.authenticated {
		log.Printf("Session established but subscription inactive for %s", env.Event.PubKey)
		write("NOTICE", "Session established but subscription inactive. Renew to continue access.")
	}
}

type Address struct {
	Index       uint       `json:"index,string"` // Use string tag to handle string-encoded integers
	Address     string     `json:"address"`
	Status      string     `json:"status"`
	AllocatedAt *time.Time `json:"allocated_at,omitempty"`
	Npub        string     `json:"npub,omitempty"`
}

const (
	AddressStatusAvailable = "available"
	AddressStatusAllocated = "allocated"
	AddressStatusUsed      = "used"
)

// Allocate the address to a specific npub (subscriber)
func generateUniqueBitcoinAddress(store *stores_graviton.GravitonStore, npub string) (*Address, error) {
	ss, err := store.Database.LoadSnapshot(0)
	if err != nil {
		return nil, fmt.Errorf("failed to load snapshot: %v", err)
	}

	addressTree, err := ss.GetTree("relay_addresses")
	if err != nil {
		return nil, fmt.Errorf("failed to get address tree: %v", err)
	}

	cursor := addressTree.Cursor()
	for _, v, err := cursor.First(); err == nil; _, v, err = cursor.Next() {
		var addr Address
		if err := json.Unmarshal(v, &addr); err != nil {
			// If unmarshaling fails, log the error and continue to the next address
			log.Printf("Error unmarshaling address: %v. Skipping this address.", err)
			continue
		}
		if addr.Status == AddressStatusAvailable {
			now := time.Now()
			addr.Status = AddressStatusAllocated
			addr.AllocatedAt = &now
			addr.Npub = npub

			value, err := json.Marshal(addr)
			if err != nil {
				return nil, fmt.Errorf("failed to marshal address: %v", err)
			}
			if err := addressTree.Put([]byte(fmt.Sprintf("%d", addr.Index)), value); err != nil {
				return nil, fmt.Errorf("failed to put address in tree: %v", err)
			}
			if _, err := graviton.Commit(addressTree); err != nil {
				return nil, fmt.Errorf("failed to commit address tree: %v", err)
			}
			return &addr, nil
		}
	}

	return nil, fmt.Errorf("no available addresses")
}

func CreateNIP88Event(relayPrivKey *btcec.PrivateKey, userPubKey string, store *stores_graviton.GravitonStore) error {
	// Check if a NIP-88 event already exists for this user
	existingEvent, err := getExistingNIP88Event(store, userPubKey)
	if err != nil {
		return fmt.Errorf("error checking existing NIP-88 event: %v", err)
	}
	if existingEvent != nil {
		return nil // Event already exists, no need to create a new one
	}

	subscriptionTiers := []types.SubscriptionTier{
		{DataLimit: "1 GB per month", Price: "10000"},
		{DataLimit: "5 GB per month", Price: "40000"},
		{DataLimit: "10 GB per month", Price: "70000"},
	}

	uniqueAddress, err := generateUniqueBitcoinAddress(store, userPubKey)
	if err != nil {
		return fmt.Errorf("failed to generate unique Bitcoin address: %v", err)
	}

	tags := []nostr.Tag{
		{"subscription_duration", "1 month"},
		{"p", userPubKey},
		{"subscription_status", "inactive"},
		{"relay_bitcoin_address", uniqueAddress.Address},
		{"relay_dht_key", viper.GetString("RelayDHTkey")},
	}

	for _, tier := range subscriptionTiers {
		tags = append(tags, nostr.Tag{"subscription-tier", tier.DataLimit, tier.Price})
	}

	event := &nostr.Event{
		PubKey:    hex.EncodeToString(relayPrivKey.PubKey().SerializeCompressed()),
		CreatedAt: nostr.Timestamp(time.Now().Unix()),
		Kind:      764,
		Tags:      tags,
		Content:   "",
	}

	// Generate the event ID
	serializedEvent := event.Serialize()
	hash := sha256.Sum256(serializedEvent)
	event.ID = hex.EncodeToString(hash[:])

	// Sign the event
	sig, err := schnorr.Sign(relayPrivKey, hash[:])
	if err != nil {
		return fmt.Errorf("error signing event: %v", err)
	}
	event.Sig = hex.EncodeToString(sig.Serialize())

	// Store the event
	err = store.StoreEvent(event)
	if err != nil {
		return fmt.Errorf("failed to store NIP-88 event: %v", err)
	}

	return nil
}

func getExistingNIP88Event(store *stores_graviton.GravitonStore, userPubKey string) (*nostr.Event, error) {
	filter := nostr.Filter{
		Kinds: []int{88},
		Tags: nostr.TagMap{
			"p": []string{userPubKey},
		},
		Limit: 1,
	}

	events, err := store.QueryEvents(filter)
	if err != nil {
		return nil, err
	}

	if len(events) > 0 {
		return events[0], nil
	}

	return nil, nil
}

func loadSecp256k1Keys() (*btcec.PrivateKey, *btcec.PublicKey, error) {

	privateKey, publicKey, err := signing.DeserializePrivateKey(os.Getenv("NOSTR_PRIVATE_KEY"))
	if err != nil {
		return nil, nil, fmt.Errorf("error getting keys: %s", err)
	}

<<<<<<< HEAD
	if state.authenticated {
		// Authenticating user session.
		userSession := sessions.GetSession(env.Event.PubKey)
		userSession.Signature = &env.Event.Sig
		userSession.Authenticated = true
	}

	write("OK", env.Event.ID, true, "")
=======
	return privateKey, publicKey, nil
>>>>>>> 8e2f18ca
}<|MERGE_RESOLUTION|>--- conflicted
+++ resolved
@@ -19,12 +19,9 @@
 	types "github.com/HORNET-Storage/hornet-storage/lib"
 	lib_nostr "github.com/HORNET-Storage/hornet-storage/lib/handlers/nostr"
 	"github.com/HORNET-Storage/hornet-storage/lib/sessions"
-<<<<<<< HEAD
-=======
 	"github.com/HORNET-Storage/hornet-storage/lib/signing"
 	stores_graviton "github.com/HORNET-Storage/hornet-storage/lib/stores/graviton"
 	"github.com/deroproject/graviton"
->>>>>>> 8e2f18ca
 )
 
 // var session_state bool
@@ -89,10 +86,6 @@
 		return
 	}
 
-<<<<<<< HEAD
-	err = sessions.CreateSession(env.Event.PubKey)
-	if err != nil {
-=======
 	// Initialize the Graviton store
 	store := &stores_graviton.GravitonStore{}
 	err = store.InitStore()
@@ -137,14 +130,10 @@
 	err = sessions.CreateSession(env.Event.PubKey)
 	if err != nil {
 		log.Printf("Failed to create session for %s: %v", env.Event.PubKey, err)
->>>>>>> 8e2f18ca
 		write("NOTICE", "Failed to create session")
 		return
 	}
 
-<<<<<<< HEAD
-	err = AuthenticateConnection(c)
-=======
 	userSession := sessions.GetSession(env.Event.PubKey)
 	userSession.Signature = &env.Event.Sig
 	userSession.Authenticated = true
@@ -158,7 +147,6 @@
 
 	// Load keys from environment for signing kind 411
 	privKey, _, err := loadSecp256k1Keys()
->>>>>>> 8e2f18ca
 	if err != nil {
 		log.Printf("Error loading keys from environment for %s: %s", env.Event.PubKey, err)
 		write("NOTICE", "Error loading keys from environment. Check if you have the key in the environment: %s", err)
@@ -329,16 +317,5 @@
 		return nil, nil, fmt.Errorf("error getting keys: %s", err)
 	}
 
-<<<<<<< HEAD
-	if state.authenticated {
-		// Authenticating user session.
-		userSession := sessions.GetSession(env.Event.PubKey)
-		userSession.Signature = &env.Event.Sig
-		userSession.Authenticated = true
-	}
-
-	write("OK", env.Event.ID, true, "")
-=======
 	return privateKey, publicKey, nil
->>>>>>> 8e2f18ca
 }