package badgerhold

import (
	"context"
	"encoding/hex"
	"encoding/json"
	"fmt"
	"path/filepath"
	"regexp"
	"slices"
	"sort"
	"strconv"
	"strings"
	"time"
	"unicode"

	"github.com/fxamacker/cbor/v2"
	"github.com/gabriel-vasile/mimetype"
	"github.com/nbd-wtf/go-nostr"

	merkle_dag "github.com/HORNET-Storage/Scionic-Merkle-Tree/dag"
	types "github.com/HORNET-Storage/hornet-storage/lib"

<<<<<<< HEAD
	"github.com/HORNET-Storage/hornet-storage/lib/handlers/nostr/search"
=======
	"github.com/HORNET-Storage/hornet-storage/lib/config"
>>>>>>> 65805cb9
	"github.com/HORNET-Storage/hornet-storage/lib/logging"
	stores "github.com/HORNET-Storage/hornet-storage/lib/stores"
	"github.com/HORNET-Storage/hornet-storage/lib/stores/statistics"
	statistics_gorm_sqlite "github.com/HORNET-Storage/hornet-storage/lib/stores/statistics/gorm/sqlite"

	"github.com/timshannon/badgerhold/v4"

	lib_types "github.com/HORNET-Storage/go-hornet-storage-lib/lib"
)

const (
	AddressStatusAvailable = "available"
	AddressStatusAllocated = "allocated"
	AddressStatusUsed      = "used"
)

type BadgerholdStore struct {
	Ctx context.Context

	DatabasePath string
	Database     *badgerhold.Store

	TempDatabasePath string
	TempDatabase     *badgerhold.Store

	StatsDatabase statistics.StatisticsStore
}

func cborEncode(value interface{}) ([]byte, error) {
	return cbor.Marshal(value)
}

func cborDecode(data []byte, value interface{}) error {
	return cbor.Unmarshal(data, value)
}

func InitStore(basepath string, args ...interface{}) (*BadgerholdStore, error) {
	// We no longer need to set the top-level moderation_mode as we're using the one in relay_settings

	store := &BadgerholdStore{}

	var err error

	store.Ctx = context.Background()

	store.DatabasePath = basepath
	store.TempDatabasePath = filepath.Join(filepath.Dir(basepath), "temp")

	options := badgerhold.DefaultOptions
	options.Encoder = cborEncode
	options.Decoder = cborDecode
	options.Dir = store.DatabasePath
	options.ValueDir = store.DatabasePath

	store.Database, err = badgerhold.Open(options)
	if err != nil {
		logging.Fatalf("Failed to open main database: %v", err)
	}

	options.Dir = store.TempDatabasePath
	options.ValueDir = store.TempDatabasePath

	store.TempDatabase, err = badgerhold.Open(options)
	if err != nil {
		logging.Fatalf("Failed to open temp database: %v", err)
	}

	store.StatsDatabase, err = statistics_gorm_sqlite.InitStore()
	if err != nil {
		return nil, fmt.Errorf("failed to initialize gorm statistics database: %v", err)
	}

	return store, nil
}

func (store *BadgerholdStore) Cleanup() error {
	store.Database.Close()
	store.TempDatabase.Close()

	//err := os.RemoveAll(store.TempDatabasePath)
	//if err != nil {
	//return err
	//}

	return nil
}

func (store *BadgerholdStore) GetStatsStore() statistics.StatisticsStore {
	return store.StatsDatabase
}

func (store *BadgerholdStore) GetDatabase(temp bool) *badgerhold.Store {
	if temp {
		return store.TempDatabase
	} else {
		return store.Database
	}
}

func (store *BadgerholdStore) StoreContent(hash string, content []byte, temp bool) error {
	return store.GetDatabase(temp).Upsert(hash, &types.DagContent{
		Hash:    hash,
		Content: content,
	})
}

func (store *BadgerholdStore) RetrieveLeafContent(contentHash []byte, temp bool) ([]byte, error) {
	var content types.DagContent

	err := store.GetDatabase(temp).Get(hex.EncodeToString(contentHash), &content)

	return content.Content, err
}

func (store *BadgerholdStore) QueryDag(filter lib_types.QueryFilter, temp bool) ([]string, error) {
	var results []types.WrappedLeaf

	logging.Infof("Searching for dags with filter: ")
	bytes, _ := json.Marshal(filter)
	logging.Infof(string(bytes))

	// Start query with a dummy condition
	query := badgerhold.Where("Hash").Ne("") // Ensures chaining works
	first := true

	// Add filtering by PublicKey
	if len(filter.PubKeys) > 0 {
		pubKeysAsInterface := make([]interface{}, len(filter.PubKeys))
		for i, pubKey := range filter.PubKeys {
			pubKeysAsInterface[i] = pubKey
		}

		if first {
			query = badgerhold.Where("PublicKey").In(pubKeysAsInterface...)
			first = false
		} else {
			query = query.And("PublicKey").In(pubKeysAsInterface...)
		}
	}

	// Add filtering by ItemName
	if len(filter.Names) > 0 {
		namesAsInterface := make([]interface{}, len(filter.Names))
		for i, name := range filter.Names {
			namesAsInterface[i] = name
		}

		if first {
			query = badgerhold.Where("ItemName").In(namesAsInterface...)
			first = false
		} else {
			query = query.And("ItemName").In(namesAsInterface...)
		}
	}

	// Execute the primary query
	err := store.GetDatabase(temp).Find(&results, query)
	if err != nil && err != badgerhold.ErrNotFound {
		return nil, fmt.Errorf("failed to query WrappedLeaf: %w", err)
	}

	// Extract hashes from primary results
	hashSet := make(map[string]struct{})
	for _, leaf := range results {
		hashSet[leaf.Hash] = struct{}{}
	}

	var entries []types.AdditionalDataEntry
	err = store.GetDatabase(temp).Find(&entries, badgerhold.Where("Key").Ne(""))
	if err != nil {
		return nil, err
	}

	for _, entry := range entries {
		logging.Infof("Entry: " + entry.Key + " | " + entry.Value)
	}

	// If we have tag filters, run a secondary query to filter based on tags
	if len(filter.Tags) > 0 {
		for tagKey, tagValue := range filter.Tags {
			var tagEntries []types.AdditionalDataEntry

			logging.Infof("searching for tags: ")

			err := store.GetDatabase(temp).Find(&tagEntries, badgerhold.Where("Key").Eq(tagKey).And("Value").Eq(tagValue))
			if err != nil && err != badgerhold.ErrNotFound {
				return nil, fmt.Errorf("failed to query AdditionalDataEntry for key=%s, value=%s: %w", tagKey, tagValue, err)
			}

			// Keep only hashes that match the tag query
			tempHashSet := make(map[string]struct{})
			for _, entry := range tagEntries {
				if _, exists := hashSet[entry.Hash]; exists { // Keep only those already in our result set
					tempHashSet[entry.Hash] = struct{}{}
				}
			}
			hashSet = tempHashSet // Update result set to only include tag-matching hashes
		}
	}

	// Convert hashSet to a slice of strings
	hashes := make([]string, 0, len(hashSet))
	for hash := range hashSet {
		hashes = append(hashes, hash)
	}

	return hashes, nil
}

func (store *BadgerholdStore) StoreLeaf(root string, leafData *types.DagLeafData, temp bool) error {
	// Don't allow a leaf to be submitted without content if it contains a content hash
	if leafData.Leaf.ContentHash != nil && leafData.Leaf.Content == nil {
		return fmt.Errorf("leaf has content hash but no content")
	}

	var err error
	var contentSize int64
	var mimeType string

	if leafData.Leaf.Content != nil {
		contentHash := hex.EncodeToString(leafData.Leaf.ContentHash)
		contentSize = int64(len(leafData.Leaf.Content))

		// Detect MIME type if content is available
		mtype := mimetype.Detect(leafData.Leaf.Content)
		mimeType = mtype.String()

		err = store.StoreContent(contentHash, leafData.Leaf.Content, temp)
		if err != nil {
			return err
		}

		leafData.Leaf.Content = nil
	}

	wrappedLeaf := WrapLeaf(leafData)

	err = store.GetDatabase(temp).Upsert(leafData.Leaf.Hash, wrappedLeaf)
	if err != nil {
		return err
	}

	logging.Infof("Storing Leaf")
	if len(leafData.Leaf.AdditionalData) > 0 {
		logging.Infof("WITH DATA")
	}

	for key, value := range leafData.Leaf.AdditionalData {
		logging.Infof(key + " | " + value)
		entry := types.AdditionalDataEntry{
			Hash:  leafData.Leaf.Hash,
			Key:   key,
			Value: value,
		}

		store.GetDatabase(temp).Upsert(fmt.Sprintf("%s:%s", leafData.Leaf.Hash, key), entry)
	}

	// Record file statistics if this is not a temporary store and it has content
	if !temp && store.StatsDatabase != nil && contentSize > 0 {
		// Extract filename from additional data if available
		fileName := ""
		if name, ok := leafData.Leaf.AdditionalData["name"]; ok {
			fileName = name
		}

		err = store.StatsDatabase.SaveFile(
			root,
			leafData.Leaf.Hash,
			fileName,
			mimeType,
			int(leafData.Leaf.LeafCount),
			contentSize,
		)
		if err != nil {
			// Log the error but don't fail the operation
			logging.Infof("Failed to record leaf file statistics: %v\n", err)
		}

		// Save tags for the file if any exist
		if len(leafData.Leaf.AdditionalData) > 0 {
			err = store.StatsDatabase.SaveTags(root, &leafData.Leaf)
			if err != nil {
				logging.Infof("Failed to record leaf tags: %v\n", err)
			}
		}
	}

	return nil
}

// Retrieve an individual scionic merkletree leaf from the tree's root hash and the leaf hash
func (store *BadgerholdStore) RetrieveLeaf(root string, hash string, includeContent bool, temp bool) (*types.DagLeafData, error) {
	var wrappedLeaf types.WrappedLeaf

	err := store.GetDatabase(temp).Get(hash, &wrappedLeaf)
	if err != nil {
		return nil, err
	}

	data := UnwrapLeaf(&wrappedLeaf)

	if includeContent && data.Leaf.ContentHash != nil {
		content, err := store.RetrieveLeafContent(data.Leaf.ContentHash, temp)
		if err != nil {
			return nil, err
		}

		data.Leaf.Content = content
	}

	return data, nil
}

// Retrieve and build an entire scionic merkletree from the root hash
func (store *BadgerholdStore) BuildDagFromStore(root string, includeContent bool, temp bool) (*types.DagData, error) {
	return stores.BuildDagFromStore(store, root, includeContent, temp)
}

// Store an entire scionic merkltree (not implemented currently as not required, leaves are stored as received)
func (store *BadgerholdStore) StoreDag(dag *types.DagData, temp bool) error {
	return stores.StoreDag(store, dag, temp)
}

func (store *BadgerholdStore) QueryEvents(filter nostr.Filter) ([]*nostr.Event, error) {
	var results []types.NostrEvent

	jd, _ := json.Marshal(filter)
	logging.Infof(string(jd))

	query := badgerhold.Where("ID").Ne("")
	first := true

	if len(filter.Kinds) > 0 {
		kindsAsInterface := make([]interface{}, len(filter.Kinds))
		for i, kind := range filter.Kinds {
			kindsAsInterface[i] = strconv.Itoa(kind)
		}

		if first {
			query = badgerhold.Where("Kind").In(kindsAsInterface...)
			first = false
		} else {
			query = query.And("Kind").In(kindsAsInterface...)
		}
	}

	if len(filter.Authors) > 0 {
		authorsAsInterface := make([]interface{}, len(filter.Authors))
		for i, author := range filter.Authors {
			authorsAsInterface[i] = author
		}

		if first {
			query = badgerhold.Where("PubKey").In(authorsAsInterface...)
			first = false
		} else {
			query = query.And("PubKey").In(authorsAsInterface...)
		}
	}

	if filter.Since != nil {
		query = query.And("CreatedAt").Ge(*filter.Since)
	}
	if filter.Until != nil {
		query = query.And("CreatedAt").Le(*filter.Until)
	}

	if len(filter.Tags) > 0 {
		eventIDSet := make(map[string]struct{})

		isFirst := true

		for tagName, tagValues := range filter.Tags {
			var tagEntries []types.TagEntry

			for _, v := range tagValues {
				logging.Infof(v)
			}
			logging.Infof("")

			err := store.Database.Find(&tagEntries, badgerhold.Where("TagName").Eq(strings.ReplaceAll(tagName, "#", "")).And("TagValue").In(toInterfaceSlice(tagValues)...))
			if err != nil && err != badgerhold.ErrNotFound {
				return nil, fmt.Errorf("failed to query tag entries for %s: %w", tagName, err)
			}

			tempEventIDs := make(map[string]struct{})
			for _, entry := range tagEntries {
				tempEventIDs[entry.EventID] = struct{}{}
			}

			if isFirst {
				eventIDSet = tempEventIDs
				isFirst = false
			} else {
				for id := range eventIDSet {
					if _, exists := tempEventIDs[id]; !exists {
						delete(eventIDSet, id)
					}
				}
			}
		}

		eventIDs := make([]string, 0, len(eventIDSet))
		for id := range eventIDSet {
			eventIDs = append(eventIDs, id)
		}

		if len(eventIDs) == 0 {
			logging.Infof("No matching events from tags")
			return []*nostr.Event{}, nil
		}

		logging.Infof("Found %d events from tags\n", len(eventIDs))

		if first {
			query = badgerhold.Where("ID").In(toInterfaceSlice(eventIDs)...)
			first = false
		} else {
			query = query.And("ID").In(toInterfaceSlice(eventIDs)...)
		}
	}

	err := store.Database.Find(&results, query)
	if err != nil && err != badgerhold.ErrNotFound {
		return nil, fmt.Errorf("failed to query events: %w", err)
	}

	var events []*nostr.Event
	for _, event := range results {
		events = append(events, UnwrapEvent(&event))
	}

	// logging.Infof("First check")
	// for _, ev := range events {
	// 	logging.Infof("Found event of kind: %d\n", ev.Kind)
	// }

	// Step 8: Apply additional filters (search term, etc.)
	filteredEvents := postFilterEvents(events, filter)

	// Step 9: Sort events (newest first)
	sortEventsByCreatedAt(filteredEvents)

	// Step 10: Apply limit if necessary
	if filter.Limit > 0 && len(filteredEvents) > filter.Limit {
		filteredEvents = filteredEvents[:filter.Limit]
	}

	// logging.Infof("Last check")
	// for _, ev := range events {
	// 	logging.Infof("Found event of kind: %d\n", ev.Kind)
	// }

	return filteredEvents, nil
}

func sortEventsByCreatedAt(events []*nostr.Event) {
	sort.Slice(events, func(i, j int) bool {
		return events[i].CreatedAt.Time().After(events[j].CreatedAt.Time())
	})
}

func toInterfaceSlice[T any](items []T) []interface{} {
	interfaceSlice := make([]interface{}, len(items))
	for i, item := range items {
		interfaceSlice[i] = item
	}
	return interfaceSlice
}

func postFilterEvents(events []*nostr.Event, filter nostr.Filter) []*nostr.Event {
	var filtered []*nostr.Event

	// Parse search query if present
	var searchQuery search.SearchQuery
	if filter.Search != "" {
		searchQuery = search.ParseSearchQuery(filter.Search)
	}

	for _, event := range events {
		// Match event ID (if specified)
		if len(filter.IDs) > 0 && !contains(filter.IDs, event.ID) {
			continue
		}

		// Match event tags (handling OR conditions)
		if len(filter.Tags) > 0 {
			matchesTag := false
			for tagName, tagValues := range filter.Tags {
				if eventHasTag(event, tagName, tagValues) {
					matchesTag = true
					break
				}
			}
			if !matchesTag {
				continue
			}
		}

		// Match search term (if specified)
		if searchQuery.Text != "" && !strings.Contains(strings.ToLower(event.Content), strings.ToLower(searchQuery.Text)) {
			continue
		}

		// If the event passes all checks, add it to the results
		filtered = append(filtered, event)
	}

	return filtered
}

func contains(slice []string, item string) bool {
	for _, s := range slice {
		if s == item {
			return true
		}
	}
	return false
}

func eventHasTag(event *nostr.Event, tagName string, tagValues []string) bool {
	for _, tag := range event.Tags {
		if len(tag) >= 2 && tag[0] == tagName {
			if contains(tagValues, tag[1]) {
				return true
			}
		}
	}
	return false
}

// ExtractMediaURLsFromEvent extracts all media (image and video) URLs from a Nostr event
func ExtractMediaURLsFromEvent(event *nostr.Event) []string {
	// Common media file extensions
	imageExtensions := []string{".jpg", ".jpeg", ".png", ".gif", ".webp", ".bmp", ".svg", ".avif"}
	videoExtensions := []string{".mp4", ".webm", ".mov", ".avi", ".mkv", ".m4v", ".ogv", ".mpg", ".mpeg"}
	mediaExtensions := append(append([]string{}, imageExtensions...), videoExtensions...)

	// Common media hosting services
	mediaHostingPatterns := []string{
		// Image hosting services
		"imgur.com",
		"nostr.build/i/",
		"nostr.build/p/",
		"image.nostr.build",
		"i.nostr.build",

		// Video hosting services
		"nostr.build/v/",
		"v.nostr.build",
		"video.nostr.build",
		"youtube.com/watch",
		"youtu.be/",
		"vimeo.com/",

		// Generic hosting
		"void.cat",
		"primal.net/",
		"pbs.twimg.com",
	}

	// URL extraction regex
	urlRegex := regexp.MustCompile(`https?://[^\s<>"']+`)

	var urls []string
	seen := make(map[string]bool) // Track seen URLs to avoid duplicates

	// Extract from content text
	contentURLs := urlRegex.FindAllString(event.Content, -1)
	for _, url := range contentURLs {
		url = strings.Split(url, "?")[0] // Remove query parameters
		urlLower := strings.ToLower(url)

		// Check for file extensions
		for _, ext := range mediaExtensions {
			if strings.HasSuffix(urlLower, ext) && !seen[url] {
				urls = append(urls, url)
				seen[url] = true
				break
			}
		}

		// Check for common media hosting services
		for _, pattern := range mediaHostingPatterns {
			if strings.Contains(urlLower, pattern) && !seen[url] {
				urls = append(urls, url)
				seen[url] = true
				break
			}
		}
	}

	// Extract from r tags (common in Nostr Build)
	for _, tag := range event.Tags {
		if len(tag) >= 2 && tag[0] == "r" {
			url := tag[1]
			url = strings.Split(url, "?")[0] // Remove query parameters
			urlLower := strings.ToLower(url)

			// Check extensions
			for _, ext := range mediaExtensions {
				if strings.HasSuffix(urlLower, ext) && !seen[url] {
					urls = append(urls, url)
					seen[url] = true
					break
				}
			}

			// Check hosting services
			for _, pattern := range mediaHostingPatterns {
				if strings.Contains(urlLower, pattern) && !seen[url] {
					urls = append(urls, url)
					seen[url] = true
					break
				}
			}
		}
	}

	// Extract from imeta and vmeta tags
	for _, tag := range event.Tags {
		if len(tag) >= 2 && (tag[0] == "imeta" || tag[0] == "vmeta") {
			for _, value := range tag[1:] {
				if strings.HasPrefix(value, "url ") {
					mediaURL := strings.TrimPrefix(value, "url ")
					if !seen[mediaURL] {
						urls = append(urls, mediaURL)
						seen[mediaURL] = true
					}
				}
			}
		}
	}

	return urls
}

// For backward compatibility
func ExtractImageURLsFromEvent(event *nostr.Event) []string {
	return ExtractMediaURLsFromEvent(event)
}

func (store *BadgerholdStore) StoreEvent(ev *nostr.Event) error {
	event := WrapEvent(ev)

	err := store.Database.Upsert(event.ID, event)
	if err != nil {
		return fmt.Errorf("failed to store nostr event: %w", err)
	}

	for _, tag := range event.Tags {
		if len(tag) < 2 {
			continue
		}

		if len(tag[0]) != 1 {
			continue
		}

		entry := types.TagEntry{
			EventID:  event.ID,
			TagName:  tag[0],
			TagValue: tag[1],
		}

		key := fmt.Sprintf("tag:%s:%s:%s", tag[0], tag[1], event.ID)

		err := store.Database.Upsert(key, entry)
		if err != nil {
			return fmt.Errorf("failed to store tag entry: %w", err)
		}
	}

	// Record event statistics
	if store.StatsDatabase != nil {
		err = store.StatsDatabase.SaveEventKind(ev)
		if err != nil {
			// Log the error but don't fail the operation
			logging.Infof("Failed to record event statistics: %v\n", err)
		}
	}

<<<<<<< HEAD
	// Update search index for text events
	if err := store.UpdateSearchIndex(ev); err != nil {
		// Log the error but don't fail the operation
		logging.Infof("Failed to update search index for event %s: %v\n", ev.ID, err)
	}

	// Check for images that need moderation
	// Extract image URLs from the event using our image extractor
	imageURLs := ExtractImageURLsFromEvent(ev)
	if len(imageURLs) > 0 {
		// Check if we should bypass moderation for exclusive mode
		if ac := websocket.GetAccessControl(); ac != nil {
			if settings := ac.GetSettings(); settings != nil && strings.ToLower(settings.Mode) == "exclusive" {
				logging.Infof("Event %s contains %d images, but skipping moderation in exclusive mode", ev.ID, len(imageURLs))
				// Skip moderation entirely for exclusive mode
			} else {
				// Continue with moderation for free and paid modes
				logging.Infof("Event %s contains %d images, adding to moderation queue", ev.ID, len(imageURLs))
				err = store.AddToPendingModeration(ev.ID, imageURLs)
				if err != nil {
					logging.Infof("Failed to add event %s to pending moderation: %v", ev.ID, err)
				}
			}
		} else {
			// Fallback to current behavior if access control not available
			logging.Infof("Event %s contains %d images, adding to moderation queue (fallback)", ev.ID, len(imageURLs))
=======
	// Check for images that need moderation - only if image moderation is enabled
	if cfg, err := config.GetConfig(); err != nil {
		logging.Infof("Failed to get config for image moderation check: %v", err)
	} else if cfg.ContentFiltering.ImageModeration.Enabled {
		// Extract image URLs from the event using our image extractor
		imageURLs := ExtractImageURLsFromEvent(ev)
		if len(imageURLs) > 0 {
			logging.Infof("Event %s contains %d images, adding to moderation queue", ev.ID, len(imageURLs))
>>>>>>> 65805cb9
			err = store.AddToPendingModeration(ev.ID, imageURLs)
			if err != nil {
				logging.Infof("Failed to add event %s to pending moderation: %v", ev.ID, err)
			}
		}
	}

	return nil
}

func (store *BadgerholdStore) DeleteEvent(eventID string) error {
	err := store.Database.Delete(eventID, types.NostrEvent{})
	if err != nil {
		return fmt.Errorf("failed to find event to delete: %w", err)
	}

	// Remove event from statistics
	if store.StatsDatabase != nil {
		err = store.StatsDatabase.DeleteEventByID(eventID)
		if err != nil {
			// Log the error but don't fail the operation
			logging.Infof("Failed to delete event from statistics: %v\n", err)
		}
	}

	// Remove from search index
	if err := store.RemoveFromSearchIndex(eventID); err != nil {
		// Log the error but don't fail the operation
		logging.Infof("Failed to remove event %s from search index: %v\n", eventID, err)
	}

	return nil
}

// Blossom Blobs (unchunked data)
func (store *BadgerholdStore) StoreBlob(data []byte, hash []byte, publicKey string) error {
	encodedHash := hex.EncodeToString(hash)

	mtype := mimetype.Detect(data)

	content := types.BlobContent{
		Hash:    encodedHash,
		PubKey:  publicKey,
		Content: data,
	}

	err := store.Database.Upsert(encodedHash, content)
	if err != nil {
		return err
	}

	// Record file statistics
	if store.StatsDatabase != nil {
		err = store.StatsDatabase.SaveFile(
			encodedHash,      // Using hash as root
			encodedHash,      // Using hash as hash too
			"",               // No filename available for blobs
			mtype.String(),   // MIME type
			1,                // Leaf count is 1 for blobs
			int64(len(data)), // Size in bytes
		)
		if err != nil {
			// Log the error but don't fail the operation
			logging.Infof("Failed to record blob statistics: %v\n", err)
		}
	}

	return nil
}

func (store *BadgerholdStore) GetBlob(hash string) ([]byte, error) {
	var content types.BlobContent

	err := store.Database.Get(hash, &content)
	if err != nil {
		return nil, err
	}

	return content.Content, nil
}

func (store *BadgerholdStore) DeleteBlob(hash string) error {
	err := store.Database.Delete(hash, types.BlobContent{})
	if err != nil {
		return err
	}

	return nil
}

func (store *BadgerholdStore) QueryBlobs(mimeType string) ([]string, error) {

	return nil, nil
}

func GetKindFromItemName(itemName string) string {
	parts := strings.Split(itemName, ".")
	return parts[len(parts)-1]
}

func GetAppNameFromPath(path string) string {
	path = strings.TrimPrefix(path, "/")

	parts := strings.Split(path, "/")

	if len(parts) > 0 {
		return parts[0]
	}

	return ""
}

// Helper functions for dealing with event tags
func IsSingleLetter(s string) bool {
	if len(s) != 1 {
		return false
	}
	r := rune(s[0])
	return unicode.IsLower(r) && unicode.IsLetter(r)
}

func IsTagQueryTag(s string) bool {
	return len(s) == 2 && s[0] == '#' && IsSingleLetter(string(s[1]))
}

func ContainsAnyWithWildcard(tags nostr.Tags, tagName string, values []string) bool {
	tagName = strings.TrimPrefix(tagName, "#")
	for _, tag := range tags {
		if len(tag) < 2 {
			continue
		}

		if tag[0] != tagName {
			continue
		}

		for _, value := range values {
			if tagName == "f" || tagName == "d" {
				if matchWildcard(value, tag[1]) {
					return true
				}
			} else {
				if value == tag[1] {
					return true
				}
			}
		}
	}

	return false
}

func matchWildcard(pattern, value string) bool {
	patternParts := strings.Split(pattern, "/")
	valueParts := strings.Split(value, "/")

	patternIndex, valueIndex := 0, 0

	for patternIndex < len(patternParts) && valueIndex < len(valueParts) {
		switch patternParts[patternIndex] {
		case "*":
			patternIndex++
			if patternIndex == len(patternParts) {
				return true // "*" at the end matches everything remaining
			}
			// Find the next matching part
			for valueIndex < len(valueParts) && valueParts[valueIndex] != patternParts[patternIndex] {
				valueIndex++
			}
		case valueParts[valueIndex]:
			patternIndex++
			valueIndex++
		default:
			return false
		}
	}

	// Check if we've matched all parts
	return patternIndex == len(patternParts) && valueIndex == len(valueParts)
}

func ContainsAny(tags nostr.Tags, tagName string, values []string) bool {
	tagName = strings.TrimPrefix(tagName, "#")
	for _, tag := range tags {
		if len(tag) < 2 {
			continue
		}

		if tag[0] != tagName {
			continue
		}

		if slices.Contains(values, tag[1]) {
			return true
		}
	}

	return false
}

func (store *BadgerholdStore) SaveSubscriber(subscriber *types.Subscriber) error {
	// Store the subscriber data in the tree
	if err := store.Database.Upsert(subscriber.Npub, subscriber); err != nil {
		return fmt.Errorf("failed to put subscriber in Graviton store: %v", err)
	}

	return nil
}

func (store *BadgerholdStore) GetSubscriberByAddress(address string) (*types.Subscriber, error) {
	var results []types.Subscriber

	err := store.Database.Find(&results, badgerhold.Where("Address").Eq(address).Index("Address"))
	if err != nil {
		return nil, err
	}

	if len(results) > 0 {
		return &results[0], nil
	}

	return nil, fmt.Errorf("subscriber not found for address: %s", address)
}

func (store *BadgerholdStore) GetSubscriber(npub string) (*types.Subscriber, error) {
	var results []types.Subscriber

	err := store.Database.Find(&results, badgerhold.Where("Npub").Eq(npub).Index("Npub"))
	if err != nil {
		return nil, err
	}

	if len(results) > 0 {
		return &results[0], nil
	}

	// If no subscriber was found with the matching npub, return an error
	return nil, fmt.Errorf("subscriber not found for npub: %s", npub)
}

// AllocateBitcoinAddress allocates an available Bitcoin address to a subscriber.
func (store *BadgerholdStore) AllocateBitcoinAddress(npub string) (*types.Address, error) {
	var results []types.Address

	err := store.Database.Find(&results, badgerhold.Where("Status").Eq(AddressStatusAvailable).Index("Status"))
	if err != nil {
		return nil, err
	}

	if len(results) > 0 {
		addr := results[0]

		now := time.Now()
		addr.AllocatedAt = &now
		addr.Status = AddressStatusAllocated
		addr.Npub = npub

		err = store.Database.Upsert(addr.IndexHornets, addr)
		if err != nil {
			return nil, err
		}

		return &addr, nil
	}

	return nil, fmt.Errorf("no available addresses")
}

func (store *BadgerholdStore) AllocateAddress() (*types.Address, error) {
	var results []types.Address

	err := store.Database.Find(&results, badgerhold.Where("Status").Eq(AddressStatusAvailable).Index("Status"))
	if err != nil {
		return nil, err
	}

	if len(results) > 0 {
		addr := results[0]

		now := time.Now()
		addr.AllocatedAt = &now
		addr.Status = AddressStatusAllocated

		err = store.Database.Upsert(addr.IndexHornets, addr)
		if err != nil {
			return nil, err
		}

		return &addr, nil
	}

	return nil, fmt.Errorf("no available addresses")
}

func (store *BadgerholdStore) SaveAddress(addr *types.Address) error {
	err := store.Database.Upsert(addr.IndexHornets, addr)
	if err != nil {
		return fmt.Errorf("failed to put address in Graviton store: %v", err)
	}

	return nil
}

func WrapLeaf(leaf *types.DagLeafData) *types.WrappedLeaf {
	if len(leaf.Leaf.ClassicMerkleRoot) <= 0 {
		leaf.Leaf.ClassicMerkleRoot = nil
	}

	return &types.WrappedLeaf{
		PublicKey:         leaf.PublicKey,
		Signature:         leaf.Signature,
		Hash:              leaf.Leaf.Hash,
		ItemName:          leaf.Leaf.ItemName,
		Type:              leaf.Leaf.Type,
		ContentHash:       leaf.Leaf.ContentHash,
		ClassicMerkleRoot: leaf.Leaf.ClassicMerkleRoot,
		CurrentLinkCount:  leaf.Leaf.CurrentLinkCount,
		LatestLabel:       leaf.Leaf.LatestLabel,
		LeafCount:         leaf.Leaf.LeafCount,
		Links:             leaf.Leaf.Links,
		ParentHash:        leaf.Leaf.ParentHash,
		AdditionalData:    leaf.Leaf.AdditionalData,
	}
}

func UnwrapLeaf(leaf *types.WrappedLeaf) *types.DagLeafData {
	if len(leaf.ClassicMerkleRoot) <= 0 {
		leaf.ClassicMerkleRoot = nil
	}

	return &types.DagLeafData{
		PublicKey: leaf.PublicKey,
		Signature: leaf.Signature,
		Leaf: merkle_dag.DagLeaf{
			Hash:              leaf.Hash,
			ItemName:          leaf.ItemName,
			Type:              leaf.Type,
			ContentHash:       leaf.ContentHash,
			ClassicMerkleRoot: leaf.ClassicMerkleRoot,
			CurrentLinkCount:  leaf.CurrentLinkCount,
			LatestLabel:       leaf.LatestLabel,
			LeafCount:         leaf.LeafCount,
			Links:             leaf.Links,
			ParentHash:        leaf.ParentHash,
			AdditionalData:    leaf.AdditionalData,
		},
	}
}

func WrapEvent(event *nostr.Event) *types.NostrEvent {
	kind := strconv.Itoa(event.Kind)

	return &types.NostrEvent{
		ID:        event.ID,
		PubKey:    event.PubKey,
		CreatedAt: event.CreatedAt,
		Kind:      kind,
		Tags:      event.Tags,
		Content:   event.Content,
		Sig:       event.Sig,
	}
}

func UnwrapEvent(event *types.NostrEvent) *nostr.Event {
	kind, err := strconv.Atoi(event.Kind)
	if err != nil {
		logging.Infof("This just means it's failing but this never actually gets printed")
	}

	return &nostr.Event{
		ID:        event.ID,
		PubKey:    event.PubKey,
		CreatedAt: event.CreatedAt,
		Kind:      int(kind),
		Tags:      event.Tags,
		Content:   event.Content,
		Sig:       event.Sig,
	}
}<|MERGE_RESOLUTION|>--- conflicted
+++ resolved
@@ -20,12 +20,8 @@
 
 	merkle_dag "github.com/HORNET-Storage/Scionic-Merkle-Tree/dag"
 	types "github.com/HORNET-Storage/hornet-storage/lib"
-
-<<<<<<< HEAD
 	"github.com/HORNET-Storage/hornet-storage/lib/handlers/nostr/search"
-=======
 	"github.com/HORNET-Storage/hornet-storage/lib/config"
->>>>>>> 65805cb9
 	"github.com/HORNET-Storage/hornet-storage/lib/logging"
 	stores "github.com/HORNET-Storage/hornet-storage/lib/stores"
 	"github.com/HORNET-Storage/hornet-storage/lib/stores/statistics"
@@ -709,34 +705,12 @@
 		}
 	}
 
-<<<<<<< HEAD
-	// Update search index for text events
+  // Update search index for text events
 	if err := store.UpdateSearchIndex(ev); err != nil {
 		// Log the error but don't fail the operation
 		logging.Infof("Failed to update search index for event %s: %v\n", ev.ID, err)
 	}
 
-	// Check for images that need moderation
-	// Extract image URLs from the event using our image extractor
-	imageURLs := ExtractImageURLsFromEvent(ev)
-	if len(imageURLs) > 0 {
-		// Check if we should bypass moderation for exclusive mode
-		if ac := websocket.GetAccessControl(); ac != nil {
-			if settings := ac.GetSettings(); settings != nil && strings.ToLower(settings.Mode) == "exclusive" {
-				logging.Infof("Event %s contains %d images, but skipping moderation in exclusive mode", ev.ID, len(imageURLs))
-				// Skip moderation entirely for exclusive mode
-			} else {
-				// Continue with moderation for free and paid modes
-				logging.Infof("Event %s contains %d images, adding to moderation queue", ev.ID, len(imageURLs))
-				err = store.AddToPendingModeration(ev.ID, imageURLs)
-				if err != nil {
-					logging.Infof("Failed to add event %s to pending moderation: %v", ev.ID, err)
-				}
-			}
-		} else {
-			// Fallback to current behavior if access control not available
-			logging.Infof("Event %s contains %d images, adding to moderation queue (fallback)", ev.ID, len(imageURLs))
-=======
 	// Check for images that need moderation - only if image moderation is enabled
 	if cfg, err := config.GetConfig(); err != nil {
 		logging.Infof("Failed to get config for image moderation check: %v", err)
@@ -744,11 +718,26 @@
 		// Extract image URLs from the event using our image extractor
 		imageURLs := ExtractImageURLsFromEvent(ev)
 		if len(imageURLs) > 0 {
-			logging.Infof("Event %s contains %d images, adding to moderation queue", ev.ID, len(imageURLs))
->>>>>>> 65805cb9
-			err = store.AddToPendingModeration(ev.ID, imageURLs)
-			if err != nil {
-				logging.Infof("Failed to add event %s to pending moderation: %v", ev.ID, err)
+			// Check if we should bypass moderation for exclusive mode
+			if ac := websocket.GetAccessControl(); ac != nil {
+				if settings := ac.GetSettings(); settings != nil && strings.ToLower(settings.Mode) == "exclusive" {
+					logging.Infof("Event %s contains %d images, but skipping moderation in exclusive mode", ev.ID, len(imageURLs))
+					// Skip moderation entirely for exclusive mode
+				} else {
+					// Continue with moderation for free and paid modes
+					logging.Infof("Event %s contains %d images, adding to moderation queue", ev.ID, len(imageURLs))
+					err = store.AddToPendingModeration(ev.ID, imageURLs)
+					if err != nil {
+						logging.Infof("Failed to add event %s to pending moderation: %v", ev.ID, err)
+					}
+				}
+			} else {
+				// Fallback to current behavior if access control not available
+				logging.Infof("Event %s contains %d images, adding to moderation queue (fallback)", ev.ID, len(imageURLs))
+				err = store.AddToPendingModeration(ev.ID, imageURLs)
+				if err != nil {
+					logging.Infof("Failed to add event %s to pending moderation: %v", ev.ID, err)
+				}
 			}
 		}
 	}
