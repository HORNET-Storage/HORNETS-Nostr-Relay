package main

import (
	"context"
	"crypto/rand"
	"encoding/hex"
	"encoding/json"
	"log"
	"os"
	"os/signal"
	"sync"
	"syscall"
	"time"

	"github.com/HORNET-Storage/hornet-storage/lib/handlers/nostr/kind11011"
	negentropy "github.com/HORNET-Storage/hornet-storage/lib/sync"

	ws "github.com/HORNET-Storage/hornet-storage/lib/transports/websocket"
	merkle_dag "github.com/HORNET-Storage/scionic-merkletree/dag"

	"github.com/btcsuite/btcd/btcec/v2/schnorr"
	"github.com/fsnotify/fsnotify"
	"github.com/ipfs/go-cid"
	"github.com/spf13/viper"

	"github.com/libp2p/go-libp2p/core/network"
	"github.com/libp2p/go-libp2p/core/protocol"

	fiber_websocket "github.com/gofiber/contrib/websocket"

	"github.com/HORNET-Storage/hornet-storage/lib/sessions/libp2p/middleware"
	"github.com/HORNET-Storage/hornet-storage/lib/signing"
	"github.com/HORNET-Storage/hornet-storage/lib/transports/libp2p"

	"github.com/HORNET-Storage/hornet-storage/lib/web"

	"github.com/HORNET-Storage/hornet-storage/lib/handlers/nostr"
	"github.com/HORNET-Storage/hornet-storage/lib/handlers/nostr/count"
	"github.com/HORNET-Storage/hornet-storage/lib/handlers/nostr/filter"
	"github.com/HORNET-Storage/hornet-storage/lib/handlers/nostr/kind0"
	"github.com/HORNET-Storage/hornet-storage/lib/handlers/nostr/kind1"
	"github.com/HORNET-Storage/hornet-storage/lib/handlers/nostr/kind10000"
	"github.com/HORNET-Storage/hornet-storage/lib/handlers/nostr/kind10001"
	"github.com/HORNET-Storage/hornet-storage/lib/handlers/nostr/kind10002"
	"github.com/HORNET-Storage/hornet-storage/lib/handlers/nostr/kind1984"
	"github.com/HORNET-Storage/hornet-storage/lib/handlers/nostr/kind3"
	"github.com/HORNET-Storage/hornet-storage/lib/handlers/nostr/kind30000"
	"github.com/HORNET-Storage/hornet-storage/lib/handlers/nostr/kind30008"
	"github.com/HORNET-Storage/hornet-storage/lib/handlers/nostr/kind30009"
	"github.com/HORNET-Storage/hornet-storage/lib/handlers/nostr/kind30023"
	"github.com/HORNET-Storage/hornet-storage/lib/handlers/nostr/kind30079"
	kind411creator "github.com/HORNET-Storage/hornet-storage/lib/handlers/nostr/kind411"
	"github.com/HORNET-Storage/hornet-storage/lib/handlers/nostr/kind5"
	"github.com/HORNET-Storage/hornet-storage/lib/handlers/nostr/kind6"
	"github.com/HORNET-Storage/hornet-storage/lib/handlers/nostr/kind7"
	"github.com/HORNET-Storage/hornet-storage/lib/handlers/nostr/kind8"
	"github.com/HORNET-Storage/hornet-storage/lib/handlers/nostr/kind9372"
	"github.com/HORNET-Storage/hornet-storage/lib/handlers/nostr/kind9373"
	"github.com/HORNET-Storage/hornet-storage/lib/handlers/nostr/kind9735"
	"github.com/HORNET-Storage/hornet-storage/lib/handlers/nostr/kind9802"
	"github.com/HORNET-Storage/hornet-storage/lib/handlers/nostr/universal"

	"github.com/HORNET-Storage/hornet-storage/lib/handlers/scionic/download"
	"github.com/HORNET-Storage/hornet-storage/lib/handlers/scionic/query"
	"github.com/HORNET-Storage/hornet-storage/lib/handlers/scionic/upload"

	//stores_memory "github.com/HORNET-Storage/hornet-storage/lib/stores/memory"
	stores_graviton "github.com/HORNET-Storage/hornet-storage/lib/stores/graviton"
	gorm "github.com/HORNET-Storage/hornet-storage/lib/stores/stats_stores"
	//negentropy "github.com/illuzen/go-negentropy"
)

func init() {
	viper.SetDefault("key", "")
	viper.SetDefault("priv_key", "")
	viper.SetDefault("web", true)
	viper.SetDefault("proxy", true)
	viper.SetDefault("port", "9000")
	viper.SetDefault("relay_stats_db", "relay_stats.db")
	viper.SetDefault("query_cache", map[string]string{})
	viper.SetDefault("service_tag", "hornet-storage-service")
	viper.SetDefault("RelayName", "HORNETS")
	viper.SetDefault("RelayDescription", "The best relay ever.")
	viper.SetDefault("RelayPubkey", "")
	viper.SetDefault("RelayContact", "support@hornets.net")
	viper.SetDefault("RelaySoftware", "golang")
	viper.SetDefault("RelayVersion", "0.0.1")
	viper.SetDefault("RelayDHTkey", "")

	// Set default relay settings (including Mode)
	viper.SetDefault("relay_settings", map[string]interface{}{
		"Mode":             "smart", // Default mode to "smart"
		"IsKindsActive":    false,   // Default to false for activity flags
		"IsPhotosActive":   false,
		"IsVideosActive":   false,
		"IsGitNestrActive": false,
		"IsAudioActive":    false,
		"Kinds":            []string{}, // Default empty arrays for list fields
		"DynamicKinds":     []string{},
		"Photos":           []string{},
		"Videos":           []string{},
		"GitNestr":         []string{},
		"Audio":            []string{},
		"Protocol":         []string{}, // Default empty Protocol and Chunked lists
		"Chunked":          []string{},
	})

	// Generate a random wallet API key
	apiKey, err := generateRandomAPIKey()
	if err != nil {
		log.Fatalf("Failed to generate wallet API key: %v", err)
	}
	viper.SetDefault("wallet_api_key", apiKey)

	viper.SetDefault("subscription_tiers", []map[string]interface{}{
		{
			"data_limit": "1 GB per month",
			"price":      10000, // in sats
		},
		{
			"data_limit": "5 GB per month",
			"price":      40000, // in sats
		},
		{
			"data_limit": "10 GB per month",
			"price":      70000, // in sats
		},
	})

	viper.AddConfigPath(".")
	viper.SetConfigType("json")

	if err := viper.ReadInConfig(); err != nil {
		if _, ok := err.(viper.ConfigFileNotFoundError); ok {
			viper.SafeWriteConfig()
		}
	}

	viper.OnConfigChange(func(e fsnotify.Event) {
		log.Println("Config file changed:", e.Name)
	})

	viper.WatchConfig()
}

// Helper function to generate a random 32-byte hexadecimal key
func generateRandomAPIKey() (string, error) {
	bytes := make([]byte, 32) // 32 bytes = 256 bits
	_, err := rand.Read(bytes)
	if err != nil {
		return "", err
	}
	return hex.EncodeToString(bytes), nil
}

func main() {

	ctx := context.Background()

	wg := new(sync.WaitGroup)

	// priv, _, err := signing.DeserializePrivateKey(viper.GetString("priv_key"))
	// if err != nil {
	// 	log.Printf("Error deserializing Private Key %s", err)
	// }

	priv := viper.GetString("priv_key")

	viper.Set("key", priv)

	// Private key
	key := viper.GetString("key")

	host := libp2p.GetHostOnPort(key, viper.GetString("port"))

	// Create and initialize database
	store := &stores_graviton.GravitonStore{}

	queryCache := viper.GetStringMapString("query_cache")
	err := store.InitStore("gravitondb", queryCache)
	if err != nil {
		log.Fatal(err)
	}

<<<<<<< HEAD
=======
	statisticsStore := &gorm.GormStatisticsStore{}

	err = statisticsStore.InitStore(viper.GetString("relay_stats_db"), nil)
	if err != nil {
		log.Fatalf("failed to initialize statistics store: %v", err)
	}

>>>>>>> 6fda118b
	// generate server priv key if it does not exist
	err = kind411creator.GenerateAndSaveNostrPrivateKey()
	if err != nil {
		log.Printf("error generating or saving server private key")
	}
	// load keys from environment for signing kind 411
	privKey, pubKey, err := kind411creator.LoadSecp256k1Keys()
	if err != nil {
		log.Printf("error loading keys from environment. check if you have the key in the environment: %s", err)
		return
	}
	// TODO: We need to only generate it once. When it does not exist.
	// Create dht key for using relay private key and set it on viper.
	_, _, err = kind411creator.GenerateEd25519Keypair(viper.GetString("priv_key"))
	if err != nil {
		log.Printf("error generating dht-key: %s", err)
		return
	}

	// Create and store kind 411 event
	if err := kind411creator.CreateKind411Event(privKey, pubKey, store); err != nil {
		log.Printf("Failed to create kind 411 event: %v", err)
		return
	}

	// Stream Handlers
	download.AddDownloadHandler(host, store, func(rootLeaf *merkle_dag.DagLeaf, pubKey *string, signature *string) bool {
		return true
	})

	canUpload := func(rootLeaf *merkle_dag.DagLeaf, pubKey *string, signature *string) bool {
		decodedSignature, err := hex.DecodeString(*signature)
		if err != nil {
			return false
		}

		parsedSignature, err := schnorr.ParseSignature(decodedSignature)
		if err != nil {
			return false
		}

		contentID, err := cid.Parse(rootLeaf.Hash)
		if err != nil {
			return false
		}

		publicKey, err := signing.DeserializePublicKey(*pubKey)
		if err != nil {
			return false
		}

		err = signing.VerifyCIDSignature(parsedSignature, contentID, publicKey)
		return err == nil
	}

	handleUpload := func(dag *merkle_dag.Dag, pubKey *string) {}

	upload.AddUploadHandlerForLibp2p(ctx, host, store, canUpload, handleUpload)

	query.AddQueryHandler(host, store)

	settings, err := nostr.LoadRelaySettings()
	if err != nil {
		log.Fatalf("Failed to load relay settings: %v", err)
		return
	}

	log.Printf("Host started with id: %s\n", host.ID())
	log.Printf("Host started with address: %s\n", host.Addrs())

	syncDB, err := negentropy.InitSyncDB("sync_store.db")
	if err != nil {
		log.Fatal("failed to connect database")
	}

	negentropy.SetupNegentropyEventHandler(host, "host", store)
	skipdht := true
	if !skipdht {
		libp2pAddrs := []string{}
		for _, addr := range host.Addrs() {
			libp2pAddrs = append(libp2pAddrs, addr.String())
		}
		viper.Set("LibP2PID", host.ID().String())
		viper.Set("LibP2PAddrs", libp2pAddrs)
		selfRelay := ws.GetRelayInfo()
		log.Printf("Self Relay: %+v\n", selfRelay)

		dhtServer := negentropy.DefaultDHTServer()
		defer dhtServer.Close()

		// this periodically syncs with other relays, and uploads user keys to dht
		uploadInterval := time.Hour * 2
		syncInterval := time.Hour * 3
		relayStore := negentropy.NewRelayStore(syncDB, dhtServer, host, store, uploadInterval, syncInterval)
		log.Printf("Created relay store: %+v", relayStore)

	}

	// Register Our Nostr Stream Handlers
	if settings.Mode == "unlimited" {
		log.Println("Using universal stream handler because Mode set to 'unlimited'")
		nostr.RegisterHandler("universal", universal.BuildUniversalHandler(store))
	} else if settings.Mode == "smart" {
		log.Println("Using specific stream handlers because Mode set to 'smart'")
		nostr.RegisterHandler("kind/0", kind0.BuildKind0Handler(store))
		nostr.RegisterHandler("kind/1", kind1.BuildKind1Handler(store))
		nostr.RegisterHandler("kind/3", kind3.BuildKind3Handler(store))
		nostr.RegisterHandler("kind/5", kind5.BuildKind5Handler(store))
		nostr.RegisterHandler("kind/6", kind6.BuildKind6Handler(store))
		nostr.RegisterHandler("kind/7", kind7.BuildKind7Handler(store))
		nostr.RegisterHandler("kind/8", kind8.BuildKind8Handler(store))
		nostr.RegisterHandler("kind/1984", kind1984.BuildKind1984Handler(store))
		nostr.RegisterHandler("kind/9735", kind9735.BuildKind9735Handler(store))
		nostr.RegisterHandler("kind/9372", kind9372.BuildKind9372Handler(store))
		nostr.RegisterHandler("kind/9373", kind9373.BuildKind9373Handler(store))
		nostr.RegisterHandler("kind/9802", kind9802.BuildKind9802Handler(store))
		nostr.RegisterHandler("kind/10000", kind10000.BuildKind10000Handler(store))
		nostr.RegisterHandler("kind/10001", kind10001.BuildKind10001Handler(store))
		nostr.RegisterHandler("kind/10002", kind10002.BuildKind10002Handler(store))
		nostr.RegisterHandler("kind/11011", kind11011.BuildKind11011Handler(store))
		nostr.RegisterHandler("kind/30000", kind30000.BuildKind30000Handler(store))
		nostr.RegisterHandler("kind/30008", kind30008.BuildKind30008Handler(store))
		nostr.RegisterHandler("kind/30009", kind30009.BuildKind30009Handler(store))
		nostr.RegisterHandler("kind/30023", kind30023.BuildKind30023Handler(store))
		nostr.RegisterHandler("kind/30079", kind30079.BuildKind30079Handler(store))
	} else {
		log.Fatalf("Unknown settings mode: %s, exiting", settings.Mode)
	}

	nostr.RegisterHandler("filter", filter.BuildFilterHandler(store))
	nostr.RegisterHandler("count", count.BuildCountsHandler(store))

	// Auth event not supported for the libp2p connections yet
	//nostr.RegisterHandler("auth", auth.BuildAuthHandler(store))

	// Register a libp2p handler for every stream handler
	for kind := range nostr.GetHandlers() {
		handler := nostr.GetHandler(kind)

		wrapper := func(stream network.Stream) {
			read := func() ([]byte, error) {
				decoder := json.NewDecoder(stream)

				var rawMessage json.RawMessage
				err := decoder.Decode(&rawMessage)
				if err != nil {
					return nil, err
				}

				return rawMessage, nil
			}

			write := func(messageType string, params ...interface{}) {
				response := nostr.BuildResponse(messageType, params)

				if len(response) > 0 {
					stream.Write(response)
				}
			}

			handler(read, write)

			stream.Close()
		}

		host.SetStreamHandler(protocol.ID("/nostr/event/"+kind), middleware.SessionMiddleware(host)(wrapper))
	}

	// Web Panel
	if viper.GetBool("web") {
		wg.Add(1)

		log.Println("Starting with web server enabled")

		go func() {
			statDb, err := stores_graviton.InitGorm()
			if err != nil {
				log.Printf("Failed to connect to the database: %v", err)
				return
			}

			err = web.StartServer(store, statDb)

			if err != nil {
				log.Println("Fatal error occurred in web server")
			}

			wg.Done()
		}()
	}

	// Proxy web sockets
	if viper.GetBool("proxy") {
		wg.Add(1)

		log.Println("Starting with legacy nostr proxy web server enabled")

		go func() {
			app := ws.BuildServer(store)

			app.Get("/scionic/upload", fiber_websocket.New(upload.AddUploadHandlerForWebsockets(store, canUpload, handleUpload)))

			err := ws.StartServer(app)

			if err != nil {
				log.Println("Fatal error occurred in web server")
			}

			wg.Done()
		}()
	}

	// Handle kill signals
	sigs := make(chan os.Signal, 1)
	signal.Notify(sigs, syscall.SIGINT, syscall.SIGTERM)

	go func() {
		<-sigs
		os.Exit(0)
	}()

	wg.Wait()
}<|MERGE_RESOLUTION|>--- conflicted
+++ resolved
@@ -182,8 +182,6 @@
 		log.Fatal(err)
 	}
 
-<<<<<<< HEAD
-=======
 	statisticsStore := &gorm.GormStatisticsStore{}
 
 	err = statisticsStore.InitStore(viper.GetString("relay_stats_db"), nil)
@@ -191,7 +189,6 @@
 		log.Fatalf("failed to initialize statistics store: %v", err)
 	}
 
->>>>>>> 6fda118b
 	// generate server priv key if it does not exist
 	err = kind411creator.GenerateAndSaveNostrPrivateKey()
 	if err != nil {
