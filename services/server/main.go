--- conflicted
+++ resolved
@@ -40,9 +40,6 @@
 
 	"github.com/libp2p/go-libp2p/core/network"
 	"github.com/libp2p/go-libp2p/core/protocol"
-	"github.com/libp2p/go-libp2p/core/host"
-	"github.com/libp2p/go-libp2p/core/peer"
-	"github.com/libp2p/go-libp2p/p2p/discovery/mdns"
 
 	//"github.com/libp2p/go-libp2p/p2p/security/noise"
 	//libp2ptls "github.com/libp2p/go-libp2p/p2p/security/tls"
@@ -96,58 +93,6 @@
 
 	queryCache := viper.GetStringMapString("query_cache")
 	store.InitStore(queryCache)
-
-<<<<<<< HEAD
-	// Libp2p Host
-	listenAddressQuic := fmt.Sprintf("/ip4/127.0.0.1/udp/%s/quic-v1", viper.GetString("port"))
-	listenAddressWebTransport := fmt.Sprintf("/ip4/127.0.0.1/udp/%s/quic/webtransport", viper.GetString("port"))
-
-	host, err := libp2p.New(
-		libp2p.Identity(privateKey),
-		// Multiple listen addresses
-		libp2p.ListenAddrStrings(
-			listenAddressQuic,
-			listenAddressWebTransport,
-		),
-		// support TLS connections
-		//libp2p.Security(libp2ptls.ID, libp2ptls.New),
-		// support noise connections
-		//libp2p.Security(noise.ID, noise.New),
-
-		//libp2p.Transport(customQUICConstructor),
-		// support any other default transports (TCP)
-		//libp2p.DefaultTransports,
-		libp2p.Transport(libp2pquic.NewTransport),
-		//libp2p.Transport(transport),
-		// Let's prevent our peer from having too many
-		// connections by attaching a connection manager.
-
-		//libp2p.ConnectionManager(connmgr),
-		// Attempt to open ports using uPNP for NATed hosts.
-
-		//libp2p.NATPortMap(),
-		// Let this host use the DHT to find other hosts
-
-		//libp2p.Routing(func(h host.Host) (routing.PeerRouting, error) {
-		//	idht, err = dht.New(ctx, h)
-		//	return idht, err
-		//}),
-
-		// If you want to help other peers to figure out if they are behind
-		// NATs, you can launch the server-side of AutoNAT too (AutoRelay
-		// already runs the client)
-		//
-		// This service is highly rate-limited and should not cause any
-		// performance issues.
-
-		//libp2p.EnableNATService(),
-	)
-
-	if err != nil {
-		log.Fatal(err)
-	}
-=======
->>>>>>> 9cb2b997
 
 	// Stream Handlers
 	handlers.AddDownloadHandler(host, store, func(rootLeaf *merkle_dag.DagLeaf, pubKey *string, signature *string) bool {
@@ -280,7 +225,6 @@
 		}()
 	}
 
-
 	if err := setupMDNS(host, viper.GetString("serviceTag"), ctx); err != nil {
 		log.Fatal(err)
 	}
@@ -297,4 +241,4 @@
 	defer host.Close()
 
 	wg.Wait()
-}
+}